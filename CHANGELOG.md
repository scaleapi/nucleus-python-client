--- conflicted
+++ resolved
@@ -4,7 +4,6 @@
 The format is based on [Keep a Changelog](https://keepachangelog.com/en/1.0.0/),
 and this project adheres to [Semantic Versioning](https://semver.org/spec/v2.0.0.html).
 
-<<<<<<< HEAD
 ## [0.9.0](https://github.com/scaleapi/nucleus-python-client/releases/tag/v0.9.0) - 2022-04-07
 
 ### Added
@@ -13,10 +12,9 @@
 - 3D/Cuboid metrics: Recall, Precision, 3D IOU and birds eye 2D IOU```
 - Shapely can be used for metric development if the optional scale-nucleus[shapely] is installed
 - Full support for passing parameters to evaluation configurations
-=======
+
 ## [0.8.4](https://github.com/scaleapi/nucleus-python-client/releases/tag/v0.8.4) - 2022-04-06
 - Changing `camera_params` of dataset items can now be done through the dataset method `update_items_metadata`
->>>>>>> 496d9618
 
 ## [0.8.3](https://github.com/scaleapi/nucleus-python-client/releases/tag/v0.8.3) - 2022-03-29
 
