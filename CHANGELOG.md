--- conflicted
+++ resolved
@@ -5,29 +5,20 @@
 The format is based on [Keep a Changelog](https://keepachangelog.com/en/1.0.0/),
 and this project adheres to [Semantic Versioning](https://semver.org/spec/v2.0.0.html).
 
-<<<<<<< HEAD
-## [0.17.2] - 2024-02-26
+## [0.17.3] - 2024-02-26
 
 ### Added
 - Added the environment variable `S3_ENDPOINT` to accomodate for nonstandard S3 Endpoint URLs when asking for presigned URLs
 
-## [0.17.1] - 2024-02-22
-
-### Added
-- Added the environment variable `NUCLEUS_SKIP_SSL_VERIFY` to skip SSL verification on requests
-=======
 ## [0.17.2](https://github.com/scaleapi/nucleus-python-client/releases/tag/v0.17.2) - 2024-02-28
 
 ### Modified
 - In `Dataset.create_slice`, the `reference_ids` parameter is now optional. If left unspecified, it will create an empty slice
 
-
 ## [0.17.1](https://github.com/scaleapi/nucleus-python-client/releases/tag/v0.17.1) - 2024-02-22
 
 ### Added
 - Environment variable `NUCLEUS_SKIP_SSL_VERIFY` to skip SSL verification on requests
-
->>>>>>> db9d5f2e
 
 ## [0.17.0](https://github.com/scaleapi/nucleus-python-client/releases/tag/v0.17.0) - 2024-02-06
 
