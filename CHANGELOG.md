# Changelog

All notable changes to the [Nucleus Python Client](https://github.com/scaleapi/nucleus-python-client) will be documented in this file.

The format is based on [Keep a Changelog](https://keepachangelog.com/en/1.0.0/),
and this project adheres to [Semantic Versioning](https://semver.org/spec/v2.0.0.html).

<<<<<<< HEAD
## [0.13.0](https://github.com/scaleapi/nucleus-python-client/releases/tag/v0.12.3) - 2022-06-14

### Added

- Allow creation of model tags on new and existing models, eg:
```python
client = nucleus.NucleusClient(API_KEY)

# on model creation
model = client.create_model(
  name="foo_model",
  reference_id="foo-model-ref",
  tags=["some tag"]
)

# on existing models
existing_model = client.models[0]
existing_model.tag(['some tag'])
```

=======
## [0.13.4](https://github.com/scaleapi/nucleus-python-client/releases/tag/v0.13.4) - 2022-06-09

### Fixed
- Guard against extras imports 

## [0.13.3](https://github.com/scaleapi/nucleus-python-client/releases/tag/v0.13.3) - 2022-06-09

### Fixed
- Make installation of scale-launch optional (again!).

## [0.13.2](https://github.com/scaleapi/nucleus-python-client/releases/tag/v0.13.2) - 2022-06-08

### Fixed

- Open up requirements for easier installation in more environments. Add more optional installs under `metrics`
 
## [0.13.1](https://github.com/scaleapi/nucleus-python-client/releases/tag/v0.13.1) - 2022-06-08

### Fixed

- Make installation of scale-launch optional

## [0.13.0](https://github.com/scaleapi/nucleus-python-client/releases/tag/v0.13.0) - 2022-06-08

### Added

- Segmentation functions to Validate API
 
>>>>>>> ae5d1e16
## [0.12.4](https://github.com/scaleapi/nucleus-python-client/releases/tag/v0.12.4) - 2022-06-02

### Fixed

- Poetry dependency list


## [0.12.3](https://github.com/scaleapi/nucleus-python-client/releases/tag/v0.12.3) - 2022-06-02

### Added

- New methods to export associated Scale task info at either the item or scene level.
- `Dataset.export_scale_task_info`
- `Slice.export_scale_task_info`


## [0.12.2](https://github.com/scaleapi/nucleus-python-client/releases/tag/v0.12.2) - 2022-06-02

### Added

- Allow users to upload external evaluation results calculated on the client side.


## [0.12.1](https://github.com/scaleapi/nucleus-python-client/releases/tag/v0.12.1) - 2022-06-02

### Added

- Suppress warning statement when un-implemented standard configs found

## [0.12.0](https://github.com/scaleapi/nucleus-python-client/releases/tag/v0.12.0) - 2022-05-27

### Added

- Allow users to create external evaluation functions for Scenario Tests in Validate.


## [0.11.2](https://github.com/scaleapi/nucleus-python-client/releases/tag/v0.11.2) - 2022-05-20

### Changed

- Restored backward compatibility of video constructor by adding back deprecated attachment_type argument

## [0.11.1](https://github.com/scaleapi/nucleus-python-client/releases/tag/v0.11.1) - 2022-05-19

### Added

- Exporting model predictions from a slice

## [0.11.0](https://github.com/scaleapi/nucleus-python-client/releases/tag/v0.11.0) - 2022-05-13

### Added

- Segmentation prediction masks can now be evaluated against polygon annotation with new Validate functions
- New function SegmentationToPolyIOU, configurable through client.validate.eval_functions.segmentation_to_poly_iou
- New function SegmentationToPolyRecall, configurable through client.validate.eval_functions.segmentation_to_poly_recall
- New function SegmentationToPolyPrecision, configurable through client.validate.eval_functions.segmentation_to_poly_precision
- New function SegmentationToPolyMAP, configurable through client.validate.eval_functions.segmentation_to_poly_map
- New function SegmentationToPolyAveragePrecision, configurable through client.validate.eval_functions.segmentation_to_poly_ap

## [0.10.8](https://github.com/scaleapi/nucleus-python-client/releases/tag/v0.10.8) - 2022-05-10

### Fixed

- Add checks for duplicate (`reference_id`, `annotation_id`) when uploading Annotations or Predictions

## [0.10.7](https://github.com/scaleapi/nucleus-python-client/releases/tag/v0.10.7) - 2022-05-09

### Fixed

- Add checks for duplicate reference IDs

## [0.10.6](https://github.com/scaleapi/nucleus-python-client/releases/tag/v0.10.6) - 2022-05-06

### Added

- Video privacy mode

### Changed

- Removed attachment_type argument in video upload API

## [0.10.5](https://github.com/scaleapi/nucleus-python-client/releases/tag/v0.10.5) - 2022-05-04

### Fixed

- Invalid polygons are dropped from PolygonMetric iou matching

## [0.10.4](https://github.com/scaleapi/nucleus-python-client/releases/tag/v0.10.4)) - 2022-05-02

### Added

- Additional check added for KeypointsAnnotation names validation
- MP4 video upload

## [0.10.3](https://github.com/scaleapi/nucleus-python-client/releases/tag/v0.10.3) - 2022-04-22

### Fixed

- Polygon and bounding box matching uses Shapely again providing faster evaluations
- Evaluation function passing fixed for Polygon and Boundingbox configurations

## [0.10.1](https://github.com/scaleapi/nucleus-python-client/releases/tag/v0.10.1) - 2022-04-21

### Added

- Added check for payload size

## [0.10.0](https://github.com/scaleapi/nucleus-python-client/releases/tag/v0.10.0)) - 2022-04-21

### Added

- `KeypointsAnnotation` added
- `KeypointsPrediction` added

## [0.9.0](https://github.com/scaleapi/nucleus-python-client/releases/tag/v0.9.0) - 2022-04-07

### Added

- Validate metrics support metadata and field filtering on input annotation and predictions
- 3D/Cuboid metrics: Recall, Precision, 3D IOU and birds eye 2D IOU```
- Shapely can be used for metric development if the optional scale-nucleus[shapely] is installed
- Full support for passing parameters to evaluation configurations

## [0.8.4](https://github.com/scaleapi/nucleus-python-client/releases/tag/v0.8.4) - 2022-04-06

- Changing `camera_params` of dataset items can now be done through the dataset method `update_items_metadata`

## [0.8.3](https://github.com/scaleapi/nucleus-python-client/releases/tag/v0.8.3) - 2022-03-29

### Added

- new Validate functionality to intialize scenario tests without a threshold, and to set test thresholds based on a baseline model.

## [0.8.2](https://github.com/scaleapi/nucleus-python-client/releases/tag/v0.8.2) - 2022-03-18

### Added

- a fix to the CameraModels enumeration to fix export of camera calibrations for 3D scenes

## [0.8.1](https://github.com/scaleapi/nucleus-python-client/releases/tag/v0.8.0) - 2022-03-18

### Added

- slice.items_generator() and dataset.items_generator() to allow for export of dataset items at any scale.

## [0.8.0](https://github.com/scaleapi/nucleus-python-client/releases/tag/v0.8.0) - 2022-03-16

### Added

- mask_url can now be a local file for segmentation annotations or predictions, meaning local upload is now supported for segmentations
- Camera params for sensor fusion ingest now support additional camera params to accommodate fisheye camera, etc.
- More detailed parameters to control for upload in case of timeouts (see dataset.upload_predictions, dataset.append, and dataset.upload_predictions)

### Fixed

- Artificially low concurrency for local uploads (all local uploads should be faster now)
- Client no longer uses the deprecated (and now removed) segmentation-specific server endpoints
- Fixed a bug where retries for local uploads were not working properly: should improve local upload robustness

### Removed

- client.predict, client.annotate, which have been marked as deprecated for several months.

## [0.7.0](https://github.com/scaleapi/nucleus-python-client/releases/tag/v0.7.0) - 2022-03-09

### Added

- `LineAnnotation` added
- `LinePrediction` added

## [0.6.7](https://github.com/scaleapi/nucleus-python-client/releases/tag/v0.6.7) - 2021-03-08

### Added

- `get_autotag_refinement_metrics`
- Get model using `model_run_id`
- Video API change to require `image_location` instead of `video_frame_location` in `DatasetItems`

## [0.6.6](https://github.com/scaleapi/nucleus-python-client/releases/tag/v0.6.6) - 2021-02-18

### Added

- Video upload support

## [0.6.5](https://github.com/scaleapi/nucleus-python-client/releases/tag/v0.6.5) - 2021-02-16

### Fixed

- `Dataset.update_autotag` docstring formatting
- `BoxPrediction` dataclass parameter typing
- `validate.scenario_test_evaluation` typo

## [0.6.4](https://github.com/scaleapi/nucleus-python-client/releases/tag/v0.6.4) - 2021-02-16

### Fixes

- Categorization metrics are patched to run properly on Validate evaluation service

## [0.6.3](https://github.com/scaleapi/nucleus-python-client/releases/tag/v0.6.3) - 2021-02-15

### Added

- Add categorization f1 score to metrics

## [0.6.1](https://github.com/scaleapi/nucleus-python-client/releases/tag/v0.6.1) - 2021-02-08

### Added

- Adapt scipy and click dependencies to allow Google COLAB usage without update

## [0.6.0](https://github.com/scaleapi/nucleus-python-client/releases/tag/v0.6.0) - 2021-02-07

### Added

- Nucleus CLI interface `nu`. Installation instructions are in the `README.md`.

## [0.5.4](https://github.com/scaleapi/nucleus-python-client/releases/tag/v0.5.4) - 2022-01-28

### Added

- Add `NucleusClient.get_job` to retrieve `AsyncJob`s by job ID

## [0.5.3](https://github.com/scaleapi/nucleus-python-client/releases/tag/v0.5.3) - 2022-01-25

### Added

- Add average precision to polygon metrics
- Add mean average precision to polygon metrics

## [0.5.2](https://github.com/scaleapi/nucleus-python-client/releases/tag/v0.5.2) - 2022-01-20

### Added

- Add `Dataset.delete_scene`

### Fixed

- Removed `Shapely` dependency

## [0.5.1](https://github.com/scaleapi/nucleus-python-client/releases/tag/v0.5.1) - 2022-01-11

### Fixed

- Updated dependencies for full Python 3.6 compatibility

## [0.5.0](https://github.com/scaleapi/nucleus-python-client/releases/tag/v0.5.0) - 2022-01-10

### Added

- `nucleus.metrics` module for computing metrics between Nucleus `Annotation` and `Prediction` objects.

## [0.4.5](https://github.com/scaleapi/nucleus-python-client/releases/tag/v0.4.5) - 2022-01-07

### Added

- `Dataset.scenes` property that fetches the Scale-generated ID, reference ID, type, and metadata of all scenes in the Dataset.

## [0.4.4](https://github.com/scaleapi/nucleus-python-client/releases/tag/v0.4.4) - 2022-01-04

### Added

- `Slice.export_raw_items()` method that fetches accessible (signed) URLs for all items in the Slice.

## [0.4.3](https://github.com/scaleapi/nucleus-python-client/releases/tag/v0.4.3) - 2022-01-03

### Added

- Improved error messages for categorization

### Changed

- Category taxonomies are now updatable

## [0.4.2](https://github.com/scaleapi/nucleus-python-client/releases/tag/v0.4.2) - 2021-12-16

### Added

- `Slice.name` property that fetches the Slice's user-defined name.
  - The Slice's items are no longer fetched unnecessarily; this used to cause considerable latency.
- `Slice.items` property that fetches all items contained in the Slice.

### Changed

- `Slice.info()` now only retrieves the Slice's `name`, `slice_id`, and `dataset_id`.
  - The Slice's items are no longer fetched unnecessarily; this used to cause considerable latency.
  - This method issues a warning to use `Slice.items` when attempting to `items`.

[###](###) Deprecated

- `NucleusClient.slice_info(..)` is deprecated in favor of `Slice.info()`.

## [0.4.1](https://github.com/scaleapi/nucleus-python-client/releases/tag/v0.4.1) - 2021-12-13

### Changed

- Datasets in Nucleus now fall under two categories: scene or item.
  - Scene Datasets can only have scenes uploaded to them.
  - Item Datasets can only have items uploaded to them.
- `NucleusClient.create_dataset` now requires a boolean parameter `is_scene` to immutably set whether the Dataset is a scene or item Dataset.

## [0.4.0](https://github.com/scaleapi/nucleus-python-client/releases/tag/v0.4.0) - 2021-08-12

### Added

- `NucleusClient.modelci` client extension that houses all features related to Model CI, a continuous integration and testing framework for evaluation machine learning models.
- `NucleusClient.modelci.UnitTest`- class to represent a Model CI unit test.
- `NucleusClient.modelci.UnitTestEvaluation`- class to represent an evaluation result of a Model CI unit test.
- `NucleusClient.modelci.UnitTestItemEvaluation`- class to represent an evaluation result of an individual dataset item within a Model CI unit test.
- `NucleusClient.modelci.eval_functions`- Collection class housing a library of standard evaluation functions used in computer vision.

## [0.3.0](https://github.com/scaleapi/nucleus-python-client/releases/tag/v0.3.0) - 2021-11-23

### Added

- `NucleusClient.datasets` property that lists Datasets in a human friendlier manner than `NucleusClient.list_datasets()`
- `NucleusClient.models` property, this is preferred over the deprecated `list_models`
- `NucleusClient.jobs` property. `NucleusClient.list_jobs` is still the preferred method to use if you filter jobs on access.
- Deprecated method access now produces a deprecation warning in the logs.

### Deprecated

- Model runs have been deprecated and will be removed in the near future. Use a Model directly instead. The following
  functions have all been deprecated as a part of that.
  - `NucleusClient.get_model_run(..)`
  - `NucleusClient.delete_model_run(..)`
  - `NucleusClient.create_model_run(..)`
  - `NucleusClient.commit_model_run(..)`
  - `NucleusClient.model_run_info(..)`
  - `NucleusClient.predictions_ref_id(..)`
  - `NucleusClient.predictions_iloc(..)`
  - `NucleusClient.predictions_loc(..)`
  - `Dataset.create_model_run(..)`
  - `Dataset.model_runs(..)`
- `NucleusClient.list_datasets` is deprecated in favor of `NucleusClient.datasets`. The latter allows for direct usage of `Dataset` objects.
- `NucleusClient.list_models` is deprecated in favor of `NucleusClient.models`.
- `NucleusClient.get_dataset_items` is deprecated in favor of `Dataset.items` to make the object model more consistent.
- `NucleusClient.delete_dataset_item` is deprecated in favor of `Dataset.delete_item` to make the object model more consistent.
- `NucleusClient.populate_dataset` is deprecated in favor of `Dataset.append` to make the object model more consistent.
- `NucleusClient.ingest_tasks` is deprecated in favor of `Dataset.ingest_tasks` to make the object model more consistent.
- `NucleusClient.add_model` is deprecated in favor of `NucleusClient.create_model` for consistent terminology.
- `NucleusClient.dataset_info` is deprecated in favor of `Dataset.info` to make the object model more consistent.
- `NucleusClient.delete_annotations` is deprecated in favor of `Dataset.delete_annotations` to make the object model more consistent.
- `NucleusClient.predict` is deprecated in favor of `Dataset.upload_predictions` to make the object model more consistent.
- `NucleusClient.dataitem_ref_id` is deprecated in favor of `Dataset.refloc` to make the object model more consistent.
- `NucleusClient.dataitem_iloc` is deprecated in favor of `Dataset.iloc` to make the object model more consistent.
- `NucleusClient.dataitem_loc` is deprecated in favor of `Dataset.loc` to make the object model more consistent.
- `NucleusClient.create_slice` is deprecated in favor of `Dataset.create_slice` to make the object model more consistent.
- `NucleusClient.create_custom_index` is deprecated in favor of `Dataset.create_custom_index` to make the object model more consistent.
- `NucleusClient.delete_custom_index` is deprecated in favor of `Dataset.delete_custom_index` to make the object model more consistent.
- `NucleusClient.set_continuous_indexing` is deprecated in favor of `Dataset.set_continuous_indexing` to make the object model more consistent.
- `NucleusClient.create_image_index` is deprecated in favor of `Dataset.create_image_index` to make the object model more consistent.
- `NucleusClient.create_object_index` is deprecated in favor of `Dataset.create_object_index` to make the object model more consistent.
- `Dataset.append_scenes` is deprecated in favor of `Dataset.append` for a simpler interface.

## [0.0.1 - 0.2.1](https://github.com/scaleapi/nucleus-python-client/releases)

[Refer to GitHub release notes for older releases.](https://github.com/scaleapi/nucleus-python-client/releases)<|MERGE_RESOLUTION|>--- conflicted
+++ resolved
@@ -5,28 +5,21 @@
 The format is based on [Keep a Changelog](https://keepachangelog.com/en/1.0.0/),
 and this project adheres to [Semantic Versioning](https://semver.org/spec/v2.0.0.html).
 
-<<<<<<< HEAD
-## [0.13.0](https://github.com/scaleapi/nucleus-python-client/releases/tag/v0.12.3) - 2022-06-14
+## [0.14.0](https://github.com/scaleapi/nucleus-python-client/releases/tag/v0.14.0) - 2022-06-14
 
 ### Added
 
 - Allow creation of model tags on new and existing models, eg:
 ```python
-client = nucleus.NucleusClient(API_KEY)
-
 # on model creation
-model = client.create_model(
-  name="foo_model",
-  reference_id="foo-model-ref",
-  tags=["some tag"]
-)
+model = client.create_model(name="foo_model", reference_id="foo-model-ref", tags=["some tag"])
 
 # on existing models
 existing_model = client.models[0]
 existing_model.tag(['some tag'])
 ```
 
-=======
+
 ## [0.13.4](https://github.com/scaleapi/nucleus-python-client/releases/tag/v0.13.4) - 2022-06-09
 
 ### Fixed
@@ -54,8 +47,7 @@
 ### Added
 
 - Segmentation functions to Validate API
- 
->>>>>>> ae5d1e16
+
 ## [0.12.4](https://github.com/scaleapi/nucleus-python-client/releases/tag/v0.12.4) - 2022-06-02
 
 ### Fixed
