# Changelog

All notable changes to the [Nucleus Python Client](https://github.com/scaleapi/nucleus-python-client) will be documented in this file.

The format is based on [Keep a Changelog](https://keepachangelog.com/en/1.0.0/),
and this project adheres to [Semantic Versioning](https://semver.org/spec/v2.0.0.html).


<<<<<<< HEAD
## [0.16.6](https://github.com/scaleapi/nucleus-python-client/releases/tag/v0.16.5) - 2023-10-27

### Added
- Allow datasets to be created in "privacy mode". For example, `client.create_dataset('name', use_privacy_mode=True)`.
- Privacy Mode lets customers use Nucleus without sensitive raw data ever leaving their servers.
- When set to `True`, you can submit URLs to Nucleus that link to raw data assets like images or point clouds, instead of transferring that data to Scale. Access control is then completely in the hands of users: URLs may optionally be protected behind your corporate VPN or an IP whitelist. When you load a Nucleus web page, your browser will directly fetch the raw data from your servers without it ever being accessible to Scale.


## [0.16.5](https://github.com/scaleapi/nucleus-python-client/releases/tag/v0.16.4) - 2023-10-12
=======
## [0.16.5](https://github.com/scaleapi/nucleus-python-client/releases/tag/v0.16.5) - 2023-10-30
>>>>>>> 3b0abe7b

### Added
- Added a `description` to the slice info. 

### Changed
- Made `skeleton` key optional on `KeypointsAnnotation`. 


## [0.16.4](https://github.com/scaleapi/nucleus-python-client/releases/tag/v0.16.4) - 2023-10-23

### Added
- Added a `query_objects` method on the Dataset class.
- Example
```shell
>>> ds = client.get_dataset('ds_id')
>>> objects = ds.query_objects('annotations.metadata.distance_to_device > 150', ObjectQueryType.GROUND_TRUTH_ONLY)
[CuboidAnnotation(label="", dimensions={}, ...), ...]
```
- Added `EvaluationMatch` class to represent IOU Matches, False Positives and False Negatives retrieved through the `query_objects` method 


## [0.16.3](https://github.com/scaleapi/nucleus-python-client/releases/tag/v0.16.3) - 2023-10-10

### Added
- Added a `query_scenes` method on the Dataset class.
- Example
```shell
>>> ds = client.get_dataset('ds_id')
>>> scenes = ds.query_scenes('scene.metadata.foo = "baz"')
[Scene(reference_id="", metadata={}, ...), ...]
```


## [0.16.2](https://github.com/scaleapi/nucleus-python-client/releases/tag/v0.16.2) - 2023-10-03

### Fixed
- Raise error on all error states for AsyncJob.sleep_until_complete(). Before it only handled the deprecated "Errored"


## [0.16.1](https://github.com/scaleapi/nucleus-python-client/releases/tag/v0.16.1) - 2023-09-18

### Added
- Added `asynchronous` parameter for `slice.export_embeddings()` and `dataset.export_embeddings()` to allow embeddings to be exported asynchronously.

### Changed
- Changed `slice.export_embeddings()` and `dataset.export_embeddings()` to be asynchronous by deafult.

## [0.16.0](https://github.com/scaleapi/nucleus-python-client/releases/tag/v0.16.0) - 2023-09-18

### Removed
- Support for Python 3.6 - it is end of life for more than a year

### Fixed
- Development environment for Python 3.11
- 

## [0.15.11](https://github.com/scaleapi/nucleus-python-client/releases/tag/v0.15.11) - 2023-09-15

### Added
- Added `slice.export_raw_json()` functionality to support raw export of object slices (annotations, predictions, item and scene level data). Currently does not support image slices. 


## [0.15.10](https://github.com/scaleapi/nucleus-python-client/releases/tag/v0.15.10) - 2023-07-20

### Added
- Fix `slice.export_predictions(args)` and `slice.export_predictions_generator(args)` methods to return `Predictions` instead of `Annotations`

## [0.15.9](https://github.com/scaleapi/nucleus-python-client/releases/tag/v0.15.9) - 2023-06-26

### Added
- Support for Scale Launch client v1.0.0 and higher for the Nucleus + Launch integration

## [0.15.7](https://github.com/scaleapi/nucleus-python-client/releases/tag/v0.15.7) - 2023-06-09

### Added
- Allow for downloading pointcloud data for a give task and frame number, example:

```python
import nucleus
import numpy as np
client = nucleus.NucleusClient(API_KEY)
pts = client.download_pointcloud_task(task_id, frame_num=1)
np_pts = np.array([pt.to_list() for pt in pts])
```

## [0.15.6](https://github.com/scaleapi/nucleus-python-client/releases/tag/v0.15.6) - 2023-06-03

### Changed
- Document new restrictions to slice create/append.
- `Dataset.create_slice` and `Slice.append` methods cannot exceed 10,000 items per request.

## [0.15.5](https://github.com/scaleapi/nucleus-python-client/releases/tag/v0.15.5) - 2023-05-8

### Fixed
- Give default annotation_id to `KeypointAnnotations` when not specified


## [0.15.4](https://github.com/scaleapi/nucleus-python-client/releases/tag/v0.15.4) - 2023-03-21

### Changed
- Added `create_slice_by_ids` to create slices from dataset item, scene, and object IDs


## [0.15.3](https://github.com/scaleapi/nucleus-python-client/releases/tag/v0.15.3) - 2023-03-02

### Changed
- Allow denormalized scores in `EvaluationResult`s

## [0.15.2](https://github.com/scaleapi/nucleus-python-client/releases/tag/v0.15.2) - 2023-02-10

### Changed
- Fix `client.create_launch_model_from_dir(args)` method

## [0.15.1](https://github.com/scaleapi/nucleus-python-client/releases/tag/v0.15.1) - 2023-01-16

### Changed
- Better filter tuning of `client.list_jobs(args)` method

### Added
- Dataset method to filter jobs, and statistics on running jobs
Example:
```python
>>> client = nucleus.NucleusClient(API_KEY)
>>> ds = client.get_dataset(ds_id)
>>> ds.jobs(show_completed=True, stats_only=True)
{'autotagInference': {'Cancelled': 1, 'Completed': 11},
 'modelRunCommit': {'Completed': 7, 'Errored_Server': 1, 'Running': 1},
 'sliceQuery': {'Completed': 40, 'Running': 2}}
```

Detailed Example
```python
>>> from nucleus.job import CustomerJobTypes
>>> client = nucleus.NucleusClient(API_KEY)
>>> ds = client.get_dataset(ds_id)
>>> from_date = "2022-12-20"; to_date = "2023-01-15"
>>> job_types = [CustomerJobTypes.MODEL_INFERENCE_RUN, CustomerJobTypes.UPLOAD_DATASET_ITEMS]
>>> ds.jobs(
  from_date=from_date,
  to_date=to_date,
  show_completed=True,
  job_types=job_types,
  limit=150
)
# ... returns list of AsyncJob objects
```


## [0.15.0](https://github.com/scaleapi/nucleus-python-client/releases/tag/v0.15.0) - 2022-12-19

### Changed
- `dataset.slices` now returns a list of `Slice` objects instead of a list of IDs

### Added
Retrieve a slice from a dataset by its name, or all slices of a particular type from a dataset. Where type is one of `["dataset_item", "object", "scene"]`.
- `dataset.get_slices(name, slice_type): List[Slice]`
```python
from nucleus.slice import SliceType
dataset.get_slices(name="My Slice")
dataset.get_slices(slice_type=SliceType.DATASET_ITEM)
```

## [0.14.30](https://github.com/scaleapi/nucleus-python-client/releases/tag/v0.14.30) - 2022-11-29

### Added
- Support for uploading track-level metrics to external evaluation functions using track_ref_ids

## [0.14.29](https://github.com/scaleapi/nucleus-python-client/releases/tag/v0.14.29) - 2022-11-22

### Added
- Support for `Track`s, enabling ground truth annotations and model predictions to be grouped across dataset items and scenes
- Helpers to update track metadata, as well as to create and delete tracks at the dataset level


## [0.14.28](https://github.com/scaleapi/nucleus-python-client/releases/tag/v0.14.28) - 2022-11-17

### Added
- Support for appending to slice with scene reference IDs
- Better error handling when appending to a slice with non-existent reference IDs


## [0.14.27](https://github.com/scaleapi/nucleus-python-client/releases/tag/v0.14.27) - 2022-11-04

### Added
- Support for scene-level external evaluation functions
- Support for uploading custom scene-level metrics


## [0.14.26](https://github.com/scaleapi/nucleus-python-client/releases/tag/v0.14.26) - 2022-11-01

### Added
- Support for fetching scene from a `DatasetItem.reference_id`
Example:
```python
dataset = client.get_dataset("<dataset_id>")
assert dataset.is_scene  # only works on scene datasets
some_item = dataset.iloc(0)
dataset.get_scene_from_item_ref_id(some_item['item'].reference_id) 
```


## [0.14.25](https://github.com/scaleapi/nucleus-python-client/releases/tag/v0.14.25) - 2022-10-20

### Updated
- Items of a slice can be retrieved by Slice property `.item`
- The type of items returned from `.items` is based on the slice `type`:
  - `slice.type == 'dataset_item'` => list of `DatasetItem` objects
  - `slice.type == 'object'` => list of `Annotation`/`Prediction` objects
  - `slice.type == 'scene'` => list of `Scene` objects


## [0.14.24](https://github.com/scaleapi/nucleus-python-client/releases/tag/v0.14.24) - 2022-10-19

### Fixed
- Late imports for seldomly used heavy libraries. Sped up CLI invocation and autocomplation.
  If you had shell completions installed before we recommend removeing them from your .(bash|zsh)rc
  file and reinstalling with nu install-completions

## [0.14.23](https://github.com/scaleapi/nucleus-python-client/releases/tag/v0.14.23) - 2022-10-17

### Added
- Support for building slices via Nucleus' Smart Sample


## [0.14.22](https://github.com/scaleapi/nucleus-python-client/releases/tag/v0.14.22) - 2022-10-14

### Added
- Trigger for calculating Validate metrics for a model. This allows underperforming slice discovery and more model analysis


## [0.14.21](https://github.com/scaleapi/nucleus-python-client/releases/tag/v0.14.21) - 2022-09-28

### Added
- Support for `context_attachment` metadata values. See [upload metadata](https://nucleus.scale.com/docs/upload-metadata) for more information.


## [0.14.20](https://github.com/scaleapi/nucleus-python-client/releases/tag/v0.14.20) - 2022-09-23

### Fixed
- Local uploads are correctly batched and prevents flooding the network with requests

## [0.14.19](https://github.com/scaleapi/nucleus-python-client/releases/tag/v0.14.19) - 2022-08-26

### Added
- Support for Coordinate metadata values. See [upload metadata](https://nucleus.scale.com/docs/upload-metadata) for more information.

## [0.14.18](https://github.com/scaleapi/nucleus-python-client/releases/tag/v0.14.18) - 2022-08-16

### Added
- Metadata and confidence support for scene categories

## [0.14.17](https://github.com/scaleapi/nucleus-python-client/releases/tag/v0.14.17) - 2022-08-15

### Fixed
- Fix `AsyncJob` status payload keys causing test failures
- Fix `AsyncJob` export test
- Fix `page_size` for `{Dataset,Slice}.items_and_annotatation_generator()`
- Change to simple dependency install step to fix CircleCI caching failures

## [0.14.16](https://github.com/scaleapi/nucleus-python-client/releases/tag/v0.14.16) - 2022-08-12

### Added
- Scene categorization support

## [0.14.15](https://github.com/scaleapi/nucleus-python-client/releases/tag/v0.14.15) - 2022-08-11

### Removed
- Removed s3fs, fsspec dependencies for simpler installation in various environments

## [0.14.14](https://github.com/scaleapi/nucleus-python-client/releases/tag/v0.14.14) - 2022-08-11

### Added
- client.slices to list all of users slices independent of dataset
- Added optional parameter `asynchronous: bool` to `Dataset.update_item_metadata` and  `Dataset.update_scene_metadata`,
allowing the update to run as a background job when set to `True`

### Fixed
- Validate unit test listing and evaluation history listing. Now uses new bulk fetch endpoints for faster listing.


## [0.14.13](https://github.com/scaleapi/nucleus-python-client/releases/tag/v0.14.13) - 2022-08-10

### Fixed
- Fix payload parsing for scene export


## [0.14.12](https://github.com/scaleapi/nucleus-python-client/releases/tag/v0.14.12) - 2022-08-05

### Added
- Added auto-paginated `Slice.export_predictions_generator`

### Fixed
- Change `{Dataset,Slice}.items_and_annotation_generator` to work with improved paginate endpoint


## [0.14.11](https://github.com/scaleapi/nucleus-python-client/releases/tag/v0.14.11) - 2022-07-20

### Fixed
- Various docstring and typing updates

## [0.14.10](https://github.com/scaleapi/nucleus-python-client/releases/tag/v0.14.10) - 2022-07-20

### Added
- `Dataset.items_and_annotation_generator()`

### Fixed
- `Slice.items_and_annotation_generator()` bug

## [0.14.9](https://github.com/scaleapi/nucleus-python-client/releases/tag/v0.14.9) - 2022-07-14

### Fixed
- NoneType errors in Validate

## [0.14.8](https://github.com/scaleapi/nucleus-python-client/releases/tag/v0.14.8) - 2022-07-14

### Fixed
- Segmentation metrics filtering. Prior version artificially boosted performance when filtering was applied.

## [0.14.7](https://github.com/scaleapi/nucleus-python-client/releases/tag/v0.14.7) - 2022-07-07

### Added
- Support running structured queries and retrieving item results via API

## [0.14.6](https://github.com/scaleapi/nucleus-python-client/releases/tag/v0.14.6) - 2022-07-07

### Fixed
- `Dataset.delete_annotations` now defaults `reference_ids` to an empty list and `keep_history` to true

## [0.14.5](https://github.com/scaleapi/nucleus-python-client/releases/tag/v0.14.5) - 2022-07-05

### Fixed
- Averaging of rich semantic segmentation taxonomies not taking into account missing classes

## [0.14.4](https://github.com/scaleapi/nucleus-python-client/releases/tag/v0.14.4) - 2022-06-21

### Fixed
- Regression that caused Validate filter statements to not work

## [0.14.3](https://github.com/scaleapi/nucleus-python-client/releases/tag/v0.14.3) - 2022-06-21

### Fixed
- CLI installation without GEOS errored out. Now handled by importer.


## [0.14.2](https://github.com/scaleapi/nucleus-python-client/releases/tag/v0.14.2) - 2022-06-21

### Fixed
- Better error reporting when everything is filtered out by a filter statement in a Validate evaluation function

## [0.14.1](https://github.com/scaleapi/nucleus-python-client/releases/tag/v0.14.1) - 2022-06-20

### Fixed
- Adapt Segmentation metrics to better support instance segmentation
- Change Segmentation/Polygon metrics to use new segmentation metrics 


## [0.14.0](https://github.com/scaleapi/nucleus-python-client/releases/tag/v0.14.0) - 2022-06-16

### Added

- Allow creation/deletion of model tags on new and existing models, eg:
```python
# on model creation
model = client.create_model(name="foo_model", reference_id="foo-model-ref", tags=["some tag"])

# on existing models
existing_model = client.models[0]
existing_model.add_tags(['tag a', 'tag b'])

# remove tag
existing_model.remove_tags(['tag a'])
```

## [0.13.5](https://github.com/scaleapi/nucleus-python-client/releases/tag/v0.13.4) - 2022-06-15

### Fixed
- Guard against invalid skeleton indexes in KeypointsAnnotation


## [0.13.4](https://github.com/scaleapi/nucleus-python-client/releases/tag/v0.13.4) - 2022-06-09

### Fixed
- Guard against extras imports 

## [0.13.3](https://github.com/scaleapi/nucleus-python-client/releases/tag/v0.13.3) - 2022-06-09

### Fixed
- Make installation of scale-launch optional (again!).

## [0.13.2](https://github.com/scaleapi/nucleus-python-client/releases/tag/v0.13.2) - 2022-06-08

### Fixed

- Open up requirements for easier installation in more environments. Add more optional installs under `metrics`
 
## [0.13.1](https://github.com/scaleapi/nucleus-python-client/releases/tag/v0.13.1) - 2022-06-08

### Fixed

- Make installation of scale-launch optional

## [0.13.0](https://github.com/scaleapi/nucleus-python-client/releases/tag/v0.13.0) - 2022-06-08

### Added

- Segmentation functions to Validate API

## [0.12.4](https://github.com/scaleapi/nucleus-python-client/releases/tag/v0.12.4) - 2022-06-02

### Fixed

- Poetry dependency list


## [0.12.3](https://github.com/scaleapi/nucleus-python-client/releases/tag/v0.12.3) - 2022-06-02

### Added

- New methods to export associated Scale task info at either the item or scene level.
- `Dataset.export_scale_task_info`
- `Slice.export_scale_task_info`


## [0.12.2](https://github.com/scaleapi/nucleus-python-client/releases/tag/v0.12.2) - 2022-06-02

### Added

- Allow users to upload external evaluation results calculated on the client side.


## [0.12.1](https://github.com/scaleapi/nucleus-python-client/releases/tag/v0.12.1) - 2022-06-02

### Added

- Suppress warning statement when un-implemented standard configs found

## [0.12.0](https://github.com/scaleapi/nucleus-python-client/releases/tag/v0.12.0) - 2022-05-27

### Added

- Allow users to create external evaluation functions for Scenario Tests in Validate.


## [0.11.2](https://github.com/scaleapi/nucleus-python-client/releases/tag/v0.11.2) - 2022-05-20

### Changed

- Restored backward compatibility of video constructor by adding back deprecated attachment_type argument

## [0.11.1](https://github.com/scaleapi/nucleus-python-client/releases/tag/v0.11.1) - 2022-05-19

### Added

- Exporting model predictions from a slice

## [0.11.0](https://github.com/scaleapi/nucleus-python-client/releases/tag/v0.11.0) - 2022-05-13

### Added

- Segmentation prediction masks can now be evaluated against polygon annotation with new Validate functions
- New function SegmentationToPolyIOU, configurable through client.validate.eval_functions.segmentation_to_poly_iou
- New function SegmentationToPolyRecall, configurable through client.validate.eval_functions.segmentation_to_poly_recall
- New function SegmentationToPolyPrecision, configurable through client.validate.eval_functions.segmentation_to_poly_precision
- New function SegmentationToPolyMAP, configurable through client.validate.eval_functions.segmentation_to_poly_map
- New function SegmentationToPolyAveragePrecision, configurable through client.validate.eval_functions.segmentation_to_poly_ap

## [0.10.8](https://github.com/scaleapi/nucleus-python-client/releases/tag/v0.10.8) - 2022-05-10

### Fixed

- Add checks for duplicate (`reference_id`, `annotation_id`) when uploading Annotations or Predictions

## [0.10.7](https://github.com/scaleapi/nucleus-python-client/releases/tag/v0.10.7) - 2022-05-09

### Fixed

- Add checks for duplicate reference IDs

## [0.10.6](https://github.com/scaleapi/nucleus-python-client/releases/tag/v0.10.6) - 2022-05-06

### Added

- Video privacy mode

### Changed

- Removed attachment_type argument in video upload API

## [0.10.5](https://github.com/scaleapi/nucleus-python-client/releases/tag/v0.10.5) - 2022-05-04

### Fixed

- Invalid polygons are dropped from PolygonMetric iou matching

## [0.10.4](https://github.com/scaleapi/nucleus-python-client/releases/tag/v0.10.4)) - 2022-05-02

### Added

- Additional check added for KeypointsAnnotation names validation
- MP4 video upload

## [0.10.3](https://github.com/scaleapi/nucleus-python-client/releases/tag/v0.10.3) - 2022-04-22

### Fixed

- Polygon and bounding box matching uses Shapely again providing faster evaluations
- Evaluation function passing fixed for Polygon and Boundingbox configurations

## [0.10.1](https://github.com/scaleapi/nucleus-python-client/releases/tag/v0.10.1) - 2022-04-21

### Added

- Added check for payload size

## [0.10.0](https://github.com/scaleapi/nucleus-python-client/releases/tag/v0.10.0)) - 2022-04-21

### Added

- `KeypointsAnnotation` added
- `KeypointsPrediction` added

## [0.9.0](https://github.com/scaleapi/nucleus-python-client/releases/tag/v0.9.0) - 2022-04-07

### Added

- Validate metrics support metadata and field filtering on input annotation and predictions
- 3D/Cuboid metrics: Recall, Precision, 3D IOU and birds eye 2D IOU```
- Shapely can be used for metric development if the optional scale-nucleus[shapely] is installed
- Full support for passing parameters to evaluation configurations

## [0.8.4](https://github.com/scaleapi/nucleus-python-client/releases/tag/v0.8.4) - 2022-04-06

- Changing `camera_params` of dataset items can now be done through the dataset method `update_items_metadata`

## [0.8.3](https://github.com/scaleapi/nucleus-python-client/releases/tag/v0.8.3) - 2022-03-29

### Added

- new Validate functionality to intialize scenario tests without a threshold, and to set test thresholds based on a baseline model.

## [0.8.2](https://github.com/scaleapi/nucleus-python-client/releases/tag/v0.8.2) - 2022-03-18

### Added

- a fix to the CameraModels enumeration to fix export of camera calibrations for 3D scenes

## [0.8.1](https://github.com/scaleapi/nucleus-python-client/releases/tag/v0.8.0) - 2022-03-18

### Added

- slice.items_generator() and dataset.items_generator() to allow for export of dataset items at any scale.

## [0.8.0](https://github.com/scaleapi/nucleus-python-client/releases/tag/v0.8.0) - 2022-03-16

### Added

- mask_url can now be a local file for segmentation annotations or predictions, meaning local upload is now supported for segmentations
- Camera params for sensor fusion ingest now support additional camera params to accommodate fisheye camera, etc.
- More detailed parameters to control for upload in case of timeouts (see dataset.upload_predictions, dataset.append, and dataset.upload_predictions)

### Fixed

- Artificially low concurrency for local uploads (all local uploads should be faster now)
- Client no longer uses the deprecated (and now removed) segmentation-specific server endpoints
- Fixed a bug where retries for local uploads were not working properly: should improve local upload robustness

### Removed

- client.predict, client.annotate, which have been marked as deprecated for several months.

## [0.7.0](https://github.com/scaleapi/nucleus-python-client/releases/tag/v0.7.0) - 2022-03-09

### Added

- `LineAnnotation` added
- `LinePrediction` added

## [0.6.7](https://github.com/scaleapi/nucleus-python-client/releases/tag/v0.6.7) - 2021-03-08

### Added

- `get_autotag_refinement_metrics`
- Get model using `model_run_id`
- Video API change to require `image_location` instead of `video_frame_location` in `DatasetItems`

## [0.6.6](https://github.com/scaleapi/nucleus-python-client/releases/tag/v0.6.6) - 2021-02-18

### Added

- Video upload support

## [0.6.5](https://github.com/scaleapi/nucleus-python-client/releases/tag/v0.6.5) - 2021-02-16

### Fixed

- `Dataset.update_autotag` docstring formatting
- `BoxPrediction` dataclass parameter typing
- `validate.scenario_test_evaluation` typo

## [0.6.4](https://github.com/scaleapi/nucleus-python-client/releases/tag/v0.6.4) - 2021-02-16

### Fixes

- Categorization metrics are patched to run properly on Validate evaluation service

## [0.6.3](https://github.com/scaleapi/nucleus-python-client/releases/tag/v0.6.3) - 2021-02-15

### Added

- Add categorization f1 score to metrics

## [0.6.1](https://github.com/scaleapi/nucleus-python-client/releases/tag/v0.6.1) - 2021-02-08

### Added

- Adapt scipy and click dependencies to allow Google COLAB usage without update

## [0.6.0](https://github.com/scaleapi/nucleus-python-client/releases/tag/v0.6.0) - 2021-02-07

### Added

- Nucleus CLI interface `nu`. Installation instructions are in the `README.md`.

## [0.5.4](https://github.com/scaleapi/nucleus-python-client/releases/tag/v0.5.4) - 2022-01-28

### Added

- Add `NucleusClient.get_job` to retrieve `AsyncJob`s by job ID

## [0.5.3](https://github.com/scaleapi/nucleus-python-client/releases/tag/v0.5.3) - 2022-01-25

### Added

- Add average precision to polygon metrics
- Add mean average precision to polygon metrics

## [0.5.2](https://github.com/scaleapi/nucleus-python-client/releases/tag/v0.5.2) - 2022-01-20

### Added

- Add `Dataset.delete_scene`

### Fixed

- Removed `Shapely` dependency

## [0.5.1](https://github.com/scaleapi/nucleus-python-client/releases/tag/v0.5.1) - 2022-01-11

### Fixed

- Updated dependencies for full Python 3.6 compatibility

## [0.5.0](https://github.com/scaleapi/nucleus-python-client/releases/tag/v0.5.0) - 2022-01-10

### Added

- `nucleus.metrics` module for computing metrics between Nucleus `Annotation` and `Prediction` objects.

## [0.4.5](https://github.com/scaleapi/nucleus-python-client/releases/tag/v0.4.5) - 2022-01-07

### Added

- `Dataset.scenes` property that fetches the Scale-generated ID, reference ID, type, and metadata of all scenes in the Dataset.

## [0.4.4](https://github.com/scaleapi/nucleus-python-client/releases/tag/v0.4.4) - 2022-01-04

### Added

- `Slice.export_raw_items()` method that fetches accessible (signed) URLs for all items in the Slice.

## [0.4.3](https://github.com/scaleapi/nucleus-python-client/releases/tag/v0.4.3) - 2022-01-03

### Added

- Improved error messages for categorization

### Changed

- Category taxonomies are now updatable

## [0.4.2](https://github.com/scaleapi/nucleus-python-client/releases/tag/v0.4.2) - 2021-12-16

### Added

- `Slice.name` property that fetches the Slice's user-defined name.
  - The Slice's items are no longer fetched unnecessarily; this used to cause considerable latency.
- `Slice.items` property that fetches all items contained in the Slice.

### Changed

- `Slice.info()` now only retrieves the Slice's `name`, `slice_id`, and `dataset_id`.
  - The Slice's items are no longer fetched unnecessarily; this used to cause considerable latency.
  - This method issues a warning to use `Slice.items` when attempting to `items`.

[###](###) Deprecated

- `NucleusClient.slice_info(..)` is deprecated in favor of `Slice.info()`.

## [0.4.1](https://github.com/scaleapi/nucleus-python-client/releases/tag/v0.4.1) - 2021-12-13

### Changed

- Datasets in Nucleus now fall under two categories: scene or item.
  - Scene Datasets can only have scenes uploaded to them.
  - Item Datasets can only have items uploaded to them.
- `NucleusClient.create_dataset` now requires a boolean parameter `is_scene` to immutably set whether the Dataset is a scene or item Dataset.

## [0.4.0](https://github.com/scaleapi/nucleus-python-client/releases/tag/v0.4.0) - 2021-08-12

### Added

- `NucleusClient.modelci` client extension that houses all features related to Model CI, a continuous integration and testing framework for evaluation machine learning models.
- `NucleusClient.modelci.UnitTest`- class to represent a Model CI unit test.
- `NucleusClient.modelci.UnitTestEvaluation`- class to represent an evaluation result of a Model CI unit test.
- `NucleusClient.modelci.UnitTestItemEvaluation`- class to represent an evaluation result of an individual dataset item within a Model CI unit test.
- `NucleusClient.modelci.eval_functions`- Collection class housing a library of standard evaluation functions used in computer vision.

## [0.3.0](https://github.com/scaleapi/nucleus-python-client/releases/tag/v0.3.0) - 2021-11-23

### Added

- `NucleusClient.datasets` property that lists Datasets in a human friendlier manner than `NucleusClient.list_datasets()`
- `NucleusClient.models` property, this is preferred over the deprecated `list_models`
- `NucleusClient.jobs` property. `NucleusClient.list_jobs` is still the preferred method to use if you filter jobs on access.
- Deprecated method access now produces a deprecation warning in the logs.

### Deprecated

- Model runs have been deprecated and will be removed in the near future. Use a Model directly instead. The following
  functions have all been deprecated as a part of that.
  - `NucleusClient.get_model_run(..)`
  - `NucleusClient.delete_model_run(..)`
  - `NucleusClient.create_model_run(..)`
  - `NucleusClient.commit_model_run(..)`
  - `NucleusClient.model_run_info(..)`
  - `NucleusClient.predictions_ref_id(..)`
  - `NucleusClient.predictions_iloc(..)`
  - `NucleusClient.predictions_loc(..)`
  - `Dataset.create_model_run(..)`
  - `Dataset.model_runs(..)`
- `NucleusClient.list_datasets` is deprecated in favor of `NucleusClient.datasets`. The latter allows for direct usage of `Dataset` objects.
- `NucleusClient.list_models` is deprecated in favor of `NucleusClient.models`.
- `NucleusClient.get_dataset_items` is deprecated in favor of `Dataset.items` to make the object model more consistent.
- `NucleusClient.delete_dataset_item` is deprecated in favor of `Dataset.delete_item` to make the object model more consistent.
- `NucleusClient.populate_dataset` is deprecated in favor of `Dataset.append` to make the object model more consistent.
- `NucleusClient.ingest_tasks` is deprecated in favor of `Dataset.ingest_tasks` to make the object model more consistent.
- `NucleusClient.add_model` is deprecated in favor of `NucleusClient.create_model` for consistent terminology.
- `NucleusClient.dataset_info` is deprecated in favor of `Dataset.info` to make the object model more consistent.
- `NucleusClient.delete_annotations` is deprecated in favor of `Dataset.delete_annotations` to make the object model more consistent.
- `NucleusClient.predict` is deprecated in favor of `Dataset.upload_predictions` to make the object model more consistent.
- `NucleusClient.dataitem_ref_id` is deprecated in favor of `Dataset.refloc` to make the object model more consistent.
- `NucleusClient.dataitem_iloc` is deprecated in favor of `Dataset.iloc` to make the object model more consistent.
- `NucleusClient.dataitem_loc` is deprecated in favor of `Dataset.loc` to make the object model more consistent.
- `NucleusClient.create_slice` is deprecated in favor of `Dataset.create_slice` to make the object model more consistent.
- `NucleusClient.create_custom_index` is deprecated in favor of `Dataset.create_custom_index` to make the object model more consistent.
- `NucleusClient.delete_custom_index` is deprecated in favor of `Dataset.delete_custom_index` to make the object model more consistent.
- `NucleusClient.set_continuous_indexing` is deprecated in favor of `Dataset.set_continuous_indexing` to make the object model more consistent.
- `NucleusClient.create_image_index` is deprecated in favor of `Dataset.create_image_index` to make the object model more consistent.
- `NucleusClient.create_object_index` is deprecated in favor of `Dataset.create_object_index` to make the object model more consistent.
- `Dataset.append_scenes` is deprecated in favor of `Dataset.append` for a simpler interface.

## [0.0.1 - 0.2.1](https://github.com/scaleapi/nucleus-python-client/releases)

[Refer to GitHub release notes for older releases.](https://github.com/scaleapi/nucleus-python-client/releases)<|MERGE_RESOLUTION|>--- conflicted
+++ resolved
@@ -6,7 +6,6 @@
 and this project adheres to [Semantic Versioning](https://semver.org/spec/v2.0.0.html).
 
 
-<<<<<<< HEAD
 ## [0.16.6](https://github.com/scaleapi/nucleus-python-client/releases/tag/v0.16.5) - 2023-10-27
 
 ### Added
@@ -15,10 +14,7 @@
 - When set to `True`, you can submit URLs to Nucleus that link to raw data assets like images or point clouds, instead of transferring that data to Scale. Access control is then completely in the hands of users: URLs may optionally be protected behind your corporate VPN or an IP whitelist. When you load a Nucleus web page, your browser will directly fetch the raw data from your servers without it ever being accessible to Scale.
 
 
-## [0.16.5](https://github.com/scaleapi/nucleus-python-client/releases/tag/v0.16.4) - 2023-10-12
-=======
 ## [0.16.5](https://github.com/scaleapi/nucleus-python-client/releases/tag/v0.16.5) - 2023-10-30
->>>>>>> 3b0abe7b
 
 ### Added
 - Added a `description` to the slice info. 
