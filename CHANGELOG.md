# Changelog

All notable changes to the [Nucleus Python Client](https://github.com/scaleapi/nucleus-python-client) will be documented in this file.

The format is based on [Keep a Changelog](https://keepachangelog.com/en/1.0.0/),
and this project adheres to [Semantic Versioning](https://semver.org/spec/v2.0.0.html).

<<<<<<< HEAD
## [0.14.25](https://github.com/scaleapi/nucleus-python-client/releases/tag/v0.14.25) - 2022-11-04

### Added
- Support for scene-level external evaluation functions
- Support for uploading custom scene-level metrics
=======
## [0.14.26](https://github.com/scaleapi/nucleus-python-client/releases/tag/v0.14.26) - 2022-11-01

### Added
- Support for fetching scene from a `DatasetItem.reference_id`
Example:
```python
dataset = client.get_dataset("<dataset_id>")
assert dataset.is_scene  # only works on scene datasets
some_item = dataset.iloc(0)
dataset.get_scene_from_item_ref_id(some_item['item'].reference_id) 
```


## [0.14.25](https://github.com/scaleapi/nucleus-python-client/releases/tag/v0.14.25) - 2022-10-20

### Updated
- Items of a slice can be retrieved by Slice property `.item`
- The type of items returned from `.items` is based on the slice `type`:
  - `slice.type == 'dataset_item'` => list of `DatasetItem` objects
  - `slice.type == 'object'` => list of `Annotation`/`Prediction` objects
  - `slice.type == 'scene'` => list of `Scene` objects
>>>>>>> 12a7d0a6

## [0.14.24](https://github.com/scaleapi/nucleus-python-client/releases/tag/v0.14.24) - 2022-10-19

### Fixed
- Late imports for seldomly used heavy libraries. Sped up CLI invocation and autocomplation.
  If you had shell completions installed before we recommend removeing them from your .(bash|zsh)rc
  file and reinstalling with nu install-completions

## [0.14.23](https://github.com/scaleapi/nucleus-python-client/releases/tag/v0.14.23) - 2022-10-17

### Added
- Support for building slices via Nucleus' Smart Sample


## [0.14.22](https://github.com/scaleapi/nucleus-python-client/releases/tag/v0.14.22) - 2022-10-14

### Added
- Trigger for calculating Validate metrics for a model. This allows underperforming slice discovery and more model analysis


## [0.14.21](https://github.com/scaleapi/nucleus-python-client/releases/tag/v0.14.21) - 2022-09-28

### Added
- Support for `context_attachment` metadata values. See [upload metadata](https://nucleus.scale.com/docs/upload-metadata) for more information.


## [0.14.20](https://github.com/scaleapi/nucleus-python-client/releases/tag/v0.14.20) - 2022-09-23

### Fixed
- Local uploads are correctly batched and prevents flooding the network with requests

## [0.14.19](https://github.com/scaleapi/nucleus-python-client/releases/tag/v0.14.19) - 2022-08-26

### Added
- Support for Coordinate metadata values. See [upload metadata](https://nucleus.scale.com/docs/upload-metadata) for more information.

## [0.14.18](https://github.com/scaleapi/nucleus-python-client/releases/tag/v0.14.18) - 2022-08-16

### Added
- Metadata and confidence support for scene categories

## [0.14.17](https://github.com/scaleapi/nucleus-python-client/releases/tag/v0.14.17) - 2022-08-15

### Fixed
- Fix `AsyncJob` status payload keys causing test failures
- Fix `AsyncJob` export test
- Fix `page_size` for `{Dataset,Slice}.items_and_annotatation_generator()`
- Change to simple dependency install step to fix CircleCI caching failures

## [0.14.16](https://github.com/scaleapi/nucleus-python-client/releases/tag/v0.14.16) - 2022-08-12

### Added
- Scene categorization support

## [0.14.15](https://github.com/scaleapi/nucleus-python-client/releases/tag/v0.14.15) - 2022-08-11

### Removed
- Removed s3fs, fsspec dependencies for simpler installation in various environments

## [0.14.14](https://github.com/scaleapi/nucleus-python-client/releases/tag/v0.14.14) - 2022-08-11

### Added
- client.slices to list all of users slices independent of dataset
- Added optional parameter `asynchronous: bool` to `Dataset.update_item_metadata` and  `Dataset.update_scene_metadata`,
allowing the update to run as a background job when set to `True`

### Fixed
- Validate unit test listing and evaluation history listing. Now uses new bulk fetch endpoints for faster listing.


## [0.14.13](https://github.com/scaleapi/nucleus-python-client/releases/tag/v0.14.13) - 2022-08-10

### Fixed
- Fix payload parsing for scene export


## [0.14.12](https://github.com/scaleapi/nucleus-python-client/releases/tag/v0.14.12) - 2022-08-05

### Added
- Added auto-paginated `Slice.export_predictions_generator`

### Fixed
- Change `{Dataset,Slice}.items_and_annotation_generator` to work with improved paginate endpoint


## [0.14.11](https://github.com/scaleapi/nucleus-python-client/releases/tag/v0.14.11) - 2022-07-20

### Fixed
- Various docstring and typing updates

## [0.14.10](https://github.com/scaleapi/nucleus-python-client/releases/tag/v0.14.10) - 2022-07-20

### Added
- `Dataset.items_and_annotation_generator()`

### Fixed
- `Slice.items_and_annotation_generator()` bug

## [0.14.9](https://github.com/scaleapi/nucleus-python-client/releases/tag/v0.14.9) - 2022-07-14

### Fixed
- NoneType errors in Validate

## [0.14.8](https://github.com/scaleapi/nucleus-python-client/releases/tag/v0.14.8) - 2022-07-14

### Fixed
- Segmentation metrics filtering. Prior version artificially boosted performance when filtering was applied.

## [0.14.7](https://github.com/scaleapi/nucleus-python-client/releases/tag/v0.14.7) - 2022-07-07

### Added
- Support running structured queries and retrieving item results via API

## [0.14.6](https://github.com/scaleapi/nucleus-python-client/releases/tag/v0.14.6) - 2022-07-07

### Fixed
- `Dataset.delete_annotations` now defaults `reference_ids` to an empty list and `keep_history` to true

## [0.14.5](https://github.com/scaleapi/nucleus-python-client/releases/tag/v0.14.5) - 2022-07-05

### Fixed
- Averaging of rich semantic segmentation taxonomies not taking into account missing classes

## [0.14.4](https://github.com/scaleapi/nucleus-python-client/releases/tag/v0.14.4) - 2022-06-21

### Fixed
- Regression that caused Validate filter statements to not work

## [0.14.3](https://github.com/scaleapi/nucleus-python-client/releases/tag/v0.14.3) - 2022-06-21

### Fixed
- CLI installation without GEOS errored out. Now handled by importer.


## [0.14.2](https://github.com/scaleapi/nucleus-python-client/releases/tag/v0.14.2) - 2022-06-21

### Fixed
- Better error reporting when everything is filtered out by a filter statement in a Validate evaluation function

## [0.14.1](https://github.com/scaleapi/nucleus-python-client/releases/tag/v0.14.1) - 2022-06-20

### Fixed
- Adapt Segmentation metrics to better support instance segmentation
- Change Segmentation/Polygon metrics to use new segmentation metrics 


## [0.14.0](https://github.com/scaleapi/nucleus-python-client/releases/tag/v0.14.0) - 2022-06-16

### Added

- Allow creation/deletion of model tags on new and existing models, eg:
```python
# on model creation
model = client.create_model(name="foo_model", reference_id="foo-model-ref", tags=["some tag"])

# on existing models
existing_model = client.models[0]
existing_model.add_tags(['tag a', 'tag b'])

# remove tag
existing_model.remove_tags(['tag a'])
```

## [0.13.5](https://github.com/scaleapi/nucleus-python-client/releases/tag/v0.13.4) - 2022-06-15

### Fixed
- Guard against invalid skeleton indexes in KeypointsAnnotation


## [0.13.4](https://github.com/scaleapi/nucleus-python-client/releases/tag/v0.13.4) - 2022-06-09

### Fixed
- Guard against extras imports 

## [0.13.3](https://github.com/scaleapi/nucleus-python-client/releases/tag/v0.13.3) - 2022-06-09

### Fixed
- Make installation of scale-launch optional (again!).

## [0.13.2](https://github.com/scaleapi/nucleus-python-client/releases/tag/v0.13.2) - 2022-06-08

### Fixed

- Open up requirements for easier installation in more environments. Add more optional installs under `metrics`
 
## [0.13.1](https://github.com/scaleapi/nucleus-python-client/releases/tag/v0.13.1) - 2022-06-08

### Fixed

- Make installation of scale-launch optional

## [0.13.0](https://github.com/scaleapi/nucleus-python-client/releases/tag/v0.13.0) - 2022-06-08

### Added

- Segmentation functions to Validate API

## [0.12.4](https://github.com/scaleapi/nucleus-python-client/releases/tag/v0.12.4) - 2022-06-02

### Fixed

- Poetry dependency list


## [0.12.3](https://github.com/scaleapi/nucleus-python-client/releases/tag/v0.12.3) - 2022-06-02

### Added

- New methods to export associated Scale task info at either the item or scene level.
- `Dataset.export_scale_task_info`
- `Slice.export_scale_task_info`


## [0.12.2](https://github.com/scaleapi/nucleus-python-client/releases/tag/v0.12.2) - 2022-06-02

### Added

- Allow users to upload external evaluation results calculated on the client side.


## [0.12.1](https://github.com/scaleapi/nucleus-python-client/releases/tag/v0.12.1) - 2022-06-02

### Added

- Suppress warning statement when un-implemented standard configs found

## [0.12.0](https://github.com/scaleapi/nucleus-python-client/releases/tag/v0.12.0) - 2022-05-27

### Added

- Allow users to create external evaluation functions for Scenario Tests in Validate.


## [0.11.2](https://github.com/scaleapi/nucleus-python-client/releases/tag/v0.11.2) - 2022-05-20

### Changed

- Restored backward compatibility of video constructor by adding back deprecated attachment_type argument

## [0.11.1](https://github.com/scaleapi/nucleus-python-client/releases/tag/v0.11.1) - 2022-05-19

### Added

- Exporting model predictions from a slice

## [0.11.0](https://github.com/scaleapi/nucleus-python-client/releases/tag/v0.11.0) - 2022-05-13

### Added

- Segmentation prediction masks can now be evaluated against polygon annotation with new Validate functions
- New function SegmentationToPolyIOU, configurable through client.validate.eval_functions.segmentation_to_poly_iou
- New function SegmentationToPolyRecall, configurable through client.validate.eval_functions.segmentation_to_poly_recall
- New function SegmentationToPolyPrecision, configurable through client.validate.eval_functions.segmentation_to_poly_precision
- New function SegmentationToPolyMAP, configurable through client.validate.eval_functions.segmentation_to_poly_map
- New function SegmentationToPolyAveragePrecision, configurable through client.validate.eval_functions.segmentation_to_poly_ap

## [0.10.8](https://github.com/scaleapi/nucleus-python-client/releases/tag/v0.10.8) - 2022-05-10

### Fixed

- Add checks for duplicate (`reference_id`, `annotation_id`) when uploading Annotations or Predictions

## [0.10.7](https://github.com/scaleapi/nucleus-python-client/releases/tag/v0.10.7) - 2022-05-09

### Fixed

- Add checks for duplicate reference IDs

## [0.10.6](https://github.com/scaleapi/nucleus-python-client/releases/tag/v0.10.6) - 2022-05-06

### Added

- Video privacy mode

### Changed

- Removed attachment_type argument in video upload API

## [0.10.5](https://github.com/scaleapi/nucleus-python-client/releases/tag/v0.10.5) - 2022-05-04

### Fixed

- Invalid polygons are dropped from PolygonMetric iou matching

## [0.10.4](https://github.com/scaleapi/nucleus-python-client/releases/tag/v0.10.4)) - 2022-05-02

### Added

- Additional check added for KeypointsAnnotation names validation
- MP4 video upload

## [0.10.3](https://github.com/scaleapi/nucleus-python-client/releases/tag/v0.10.3) - 2022-04-22

### Fixed

- Polygon and bounding box matching uses Shapely again providing faster evaluations
- Evaluation function passing fixed for Polygon and Boundingbox configurations

## [0.10.1](https://github.com/scaleapi/nucleus-python-client/releases/tag/v0.10.1) - 2022-04-21

### Added

- Added check for payload size

## [0.10.0](https://github.com/scaleapi/nucleus-python-client/releases/tag/v0.10.0)) - 2022-04-21

### Added

- `KeypointsAnnotation` added
- `KeypointsPrediction` added

## [0.9.0](https://github.com/scaleapi/nucleus-python-client/releases/tag/v0.9.0) - 2022-04-07

### Added

- Validate metrics support metadata and field filtering on input annotation and predictions
- 3D/Cuboid metrics: Recall, Precision, 3D IOU and birds eye 2D IOU```
- Shapely can be used for metric development if the optional scale-nucleus[shapely] is installed
- Full support for passing parameters to evaluation configurations

## [0.8.4](https://github.com/scaleapi/nucleus-python-client/releases/tag/v0.8.4) - 2022-04-06

- Changing `camera_params` of dataset items can now be done through the dataset method `update_items_metadata`

## [0.8.3](https://github.com/scaleapi/nucleus-python-client/releases/tag/v0.8.3) - 2022-03-29

### Added

- new Validate functionality to intialize scenario tests without a threshold, and to set test thresholds based on a baseline model.

## [0.8.2](https://github.com/scaleapi/nucleus-python-client/releases/tag/v0.8.2) - 2022-03-18

### Added

- a fix to the CameraModels enumeration to fix export of camera calibrations for 3D scenes

## [0.8.1](https://github.com/scaleapi/nucleus-python-client/releases/tag/v0.8.0) - 2022-03-18

### Added

- slice.items_generator() and dataset.items_generator() to allow for export of dataset items at any scale.

## [0.8.0](https://github.com/scaleapi/nucleus-python-client/releases/tag/v0.8.0) - 2022-03-16

### Added

- mask_url can now be a local file for segmentation annotations or predictions, meaning local upload is now supported for segmentations
- Camera params for sensor fusion ingest now support additional camera params to accommodate fisheye camera, etc.
- More detailed parameters to control for upload in case of timeouts (see dataset.upload_predictions, dataset.append, and dataset.upload_predictions)

### Fixed

- Artificially low concurrency for local uploads (all local uploads should be faster now)
- Client no longer uses the deprecated (and now removed) segmentation-specific server endpoints
- Fixed a bug where retries for local uploads were not working properly: should improve local upload robustness

### Removed

- client.predict, client.annotate, which have been marked as deprecated for several months.

## [0.7.0](https://github.com/scaleapi/nucleus-python-client/releases/tag/v0.7.0) - 2022-03-09

### Added

- `LineAnnotation` added
- `LinePrediction` added

## [0.6.7](https://github.com/scaleapi/nucleus-python-client/releases/tag/v0.6.7) - 2021-03-08

### Added

- `get_autotag_refinement_metrics`
- Get model using `model_run_id`
- Video API change to require `image_location` instead of `video_frame_location` in `DatasetItems`

## [0.6.6](https://github.com/scaleapi/nucleus-python-client/releases/tag/v0.6.6) - 2021-02-18

### Added

- Video upload support

## [0.6.5](https://github.com/scaleapi/nucleus-python-client/releases/tag/v0.6.5) - 2021-02-16

### Fixed

- `Dataset.update_autotag` docstring formatting
- `BoxPrediction` dataclass parameter typing
- `validate.scenario_test_evaluation` typo

## [0.6.4](https://github.com/scaleapi/nucleus-python-client/releases/tag/v0.6.4) - 2021-02-16

### Fixes

- Categorization metrics are patched to run properly on Validate evaluation service

## [0.6.3](https://github.com/scaleapi/nucleus-python-client/releases/tag/v0.6.3) - 2021-02-15

### Added

- Add categorization f1 score to metrics

## [0.6.1](https://github.com/scaleapi/nucleus-python-client/releases/tag/v0.6.1) - 2021-02-08

### Added

- Adapt scipy and click dependencies to allow Google COLAB usage without update

## [0.6.0](https://github.com/scaleapi/nucleus-python-client/releases/tag/v0.6.0) - 2021-02-07

### Added

- Nucleus CLI interface `nu`. Installation instructions are in the `README.md`.

## [0.5.4](https://github.com/scaleapi/nucleus-python-client/releases/tag/v0.5.4) - 2022-01-28

### Added

- Add `NucleusClient.get_job` to retrieve `AsyncJob`s by job ID

## [0.5.3](https://github.com/scaleapi/nucleus-python-client/releases/tag/v0.5.3) - 2022-01-25

### Added

- Add average precision to polygon metrics
- Add mean average precision to polygon metrics

## [0.5.2](https://github.com/scaleapi/nucleus-python-client/releases/tag/v0.5.2) - 2022-01-20

### Added

- Add `Dataset.delete_scene`

### Fixed

- Removed `Shapely` dependency

## [0.5.1](https://github.com/scaleapi/nucleus-python-client/releases/tag/v0.5.1) - 2022-01-11

### Fixed

- Updated dependencies for full Python 3.6 compatibility

## [0.5.0](https://github.com/scaleapi/nucleus-python-client/releases/tag/v0.5.0) - 2022-01-10

### Added

- `nucleus.metrics` module for computing metrics between Nucleus `Annotation` and `Prediction` objects.

## [0.4.5](https://github.com/scaleapi/nucleus-python-client/releases/tag/v0.4.5) - 2022-01-07

### Added

- `Dataset.scenes` property that fetches the Scale-generated ID, reference ID, type, and metadata of all scenes in the Dataset.

## [0.4.4](https://github.com/scaleapi/nucleus-python-client/releases/tag/v0.4.4) - 2022-01-04

### Added

- `Slice.export_raw_items()` method that fetches accessible (signed) URLs for all items in the Slice.

## [0.4.3](https://github.com/scaleapi/nucleus-python-client/releases/tag/v0.4.3) - 2022-01-03

### Added

- Improved error messages for categorization

### Changed

- Category taxonomies are now updatable

## [0.4.2](https://github.com/scaleapi/nucleus-python-client/releases/tag/v0.4.2) - 2021-12-16

### Added

- `Slice.name` property that fetches the Slice's user-defined name.
  - The Slice's items are no longer fetched unnecessarily; this used to cause considerable latency.
- `Slice.items` property that fetches all items contained in the Slice.

### Changed

- `Slice.info()` now only retrieves the Slice's `name`, `slice_id`, and `dataset_id`.
  - The Slice's items are no longer fetched unnecessarily; this used to cause considerable latency.
  - This method issues a warning to use `Slice.items` when attempting to `items`.

[###](###) Deprecated

- `NucleusClient.slice_info(..)` is deprecated in favor of `Slice.info()`.

## [0.4.1](https://github.com/scaleapi/nucleus-python-client/releases/tag/v0.4.1) - 2021-12-13

### Changed

- Datasets in Nucleus now fall under two categories: scene or item.
  - Scene Datasets can only have scenes uploaded to them.
  - Item Datasets can only have items uploaded to them.
- `NucleusClient.create_dataset` now requires a boolean parameter `is_scene` to immutably set whether the Dataset is a scene or item Dataset.

## [0.4.0](https://github.com/scaleapi/nucleus-python-client/releases/tag/v0.4.0) - 2021-08-12

### Added

- `NucleusClient.modelci` client extension that houses all features related to Model CI, a continuous integration and testing framework for evaluation machine learning models.
- `NucleusClient.modelci.UnitTest`- class to represent a Model CI unit test.
- `NucleusClient.modelci.UnitTestEvaluation`- class to represent an evaluation result of a Model CI unit test.
- `NucleusClient.modelci.UnitTestItemEvaluation`- class to represent an evaluation result of an individual dataset item within a Model CI unit test.
- `NucleusClient.modelci.eval_functions`- Collection class housing a library of standard evaluation functions used in computer vision.

## [0.3.0](https://github.com/scaleapi/nucleus-python-client/releases/tag/v0.3.0) - 2021-11-23

### Added

- `NucleusClient.datasets` property that lists Datasets in a human friendlier manner than `NucleusClient.list_datasets()`
- `NucleusClient.models` property, this is preferred over the deprecated `list_models`
- `NucleusClient.jobs` property. `NucleusClient.list_jobs` is still the preferred method to use if you filter jobs on access.
- Deprecated method access now produces a deprecation warning in the logs.

### Deprecated

- Model runs have been deprecated and will be removed in the near future. Use a Model directly instead. The following
  functions have all been deprecated as a part of that.
  - `NucleusClient.get_model_run(..)`
  - `NucleusClient.delete_model_run(..)`
  - `NucleusClient.create_model_run(..)`
  - `NucleusClient.commit_model_run(..)`
  - `NucleusClient.model_run_info(..)`
  - `NucleusClient.predictions_ref_id(..)`
  - `NucleusClient.predictions_iloc(..)`
  - `NucleusClient.predictions_loc(..)`
  - `Dataset.create_model_run(..)`
  - `Dataset.model_runs(..)`
- `NucleusClient.list_datasets` is deprecated in favor of `NucleusClient.datasets`. The latter allows for direct usage of `Dataset` objects.
- `NucleusClient.list_models` is deprecated in favor of `NucleusClient.models`.
- `NucleusClient.get_dataset_items` is deprecated in favor of `Dataset.items` to make the object model more consistent.
- `NucleusClient.delete_dataset_item` is deprecated in favor of `Dataset.delete_item` to make the object model more consistent.
- `NucleusClient.populate_dataset` is deprecated in favor of `Dataset.append` to make the object model more consistent.
- `NucleusClient.ingest_tasks` is deprecated in favor of `Dataset.ingest_tasks` to make the object model more consistent.
- `NucleusClient.add_model` is deprecated in favor of `NucleusClient.create_model` for consistent terminology.
- `NucleusClient.dataset_info` is deprecated in favor of `Dataset.info` to make the object model more consistent.
- `NucleusClient.delete_annotations` is deprecated in favor of `Dataset.delete_annotations` to make the object model more consistent.
- `NucleusClient.predict` is deprecated in favor of `Dataset.upload_predictions` to make the object model more consistent.
- `NucleusClient.dataitem_ref_id` is deprecated in favor of `Dataset.refloc` to make the object model more consistent.
- `NucleusClient.dataitem_iloc` is deprecated in favor of `Dataset.iloc` to make the object model more consistent.
- `NucleusClient.dataitem_loc` is deprecated in favor of `Dataset.loc` to make the object model more consistent.
- `NucleusClient.create_slice` is deprecated in favor of `Dataset.create_slice` to make the object model more consistent.
- `NucleusClient.create_custom_index` is deprecated in favor of `Dataset.create_custom_index` to make the object model more consistent.
- `NucleusClient.delete_custom_index` is deprecated in favor of `Dataset.delete_custom_index` to make the object model more consistent.
- `NucleusClient.set_continuous_indexing` is deprecated in favor of `Dataset.set_continuous_indexing` to make the object model more consistent.
- `NucleusClient.create_image_index` is deprecated in favor of `Dataset.create_image_index` to make the object model more consistent.
- `NucleusClient.create_object_index` is deprecated in favor of `Dataset.create_object_index` to make the object model more consistent.
- `Dataset.append_scenes` is deprecated in favor of `Dataset.append` for a simpler interface.

## [0.0.1 - 0.2.1](https://github.com/scaleapi/nucleus-python-client/releases)

[Refer to GitHub release notes for older releases.](https://github.com/scaleapi/nucleus-python-client/releases)<|MERGE_RESOLUTION|>--- conflicted
+++ resolved
@@ -5,13 +5,13 @@
 The format is based on [Keep a Changelog](https://keepachangelog.com/en/1.0.0/),
 and this project adheres to [Semantic Versioning](https://semver.org/spec/v2.0.0.html).
 
-<<<<<<< HEAD
-## [0.14.25](https://github.com/scaleapi/nucleus-python-client/releases/tag/v0.14.25) - 2022-11-04
+## [0.14.27](https://github.com/scaleapi/nucleus-python-client/releases/tag/v0.14.27) - 2022-11-04
 
 ### Added
 - Support for scene-level external evaluation functions
 - Support for uploading custom scene-level metrics
-=======
+
+
 ## [0.14.26](https://github.com/scaleapi/nucleus-python-client/releases/tag/v0.14.26) - 2022-11-01
 
 ### Added
@@ -33,7 +33,7 @@
   - `slice.type == 'dataset_item'` => list of `DatasetItem` objects
   - `slice.type == 'object'` => list of `Annotation`/`Prediction` objects
   - `slice.type == 'scene'` => list of `Scene` objects
->>>>>>> 12a7d0a6
+
 
 ## [0.14.24](https://github.com/scaleapi/nucleus-python-client/releases/tag/v0.14.24) - 2022-10-19
 
