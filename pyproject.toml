--- conflicted
+++ resolved
@@ -21,11 +21,7 @@
 
 [tool.poetry]
 name = "scale-nucleus"
-<<<<<<< HEAD
-version = "0.14.25"
-=======
-version = "0.14.26"
->>>>>>> 12a7d0a6
+version = "0.14.27"
 description = "The official Python client library for Nucleus, the Data Platform for AI"
 license =  "MIT"
 authors = ["Scale AI Nucleus Team <nucleusapi@scaleapi.com>"]
