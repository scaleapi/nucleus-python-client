--- conflicted
+++ resolved
@@ -21,11 +21,7 @@
 
 [tool.poetry]
 name = "scale-nucleus"
-<<<<<<< HEAD
-version = "0.14.12"
-=======
-version = "0.14.13"
->>>>>>> e90b2c7a
+version = "0.14.14"
 description = "The official Python client library for Nucleus, the Data Platform for AI"
 license =  "MIT"
 authors = ["Scale AI Nucleus Team <nucleusapi@scaleapi.com>"]
