--- conflicted
+++ resolved
@@ -45,14 +45,11 @@
 Sphinx = "^4.2.0"
 pydantic = "^1.8.2"
 isort = "^5.10.1"
-<<<<<<< HEAD
-cloudpickle = "^1.6.0"
-
-=======
 numpy = "^1.19.5"
 scipy = "^1.5.4"
 Shapely = "^1.8.0"
->>>>>>> 529fb01c
+cloudpickle = "^1.6.0"
+
 
 [tool.poetry.dev-dependencies]
 poetry = "^1.1.5"
