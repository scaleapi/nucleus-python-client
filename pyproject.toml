[tool.black]
line-length = 79
target-version = ['py37']
include = '\.pyi?$'
exclude = '''
(
  /(
      \.eggs         # exclude a few common directories in the
    | \.git          # root of the project
    | \.hg
    | \.mypy_cache
    | \.tox
    | \.venv
    | _build
    | buck-out
    | build
    | dist
  )/
)
'''

[tool.poetry]
name = "scale-nucleus"
<<<<<<< HEAD
version = "0.12b9"
=======
version = "0.12.4"
>>>>>>> b7ebcd86
description = "The official Python client library for Nucleus, the Data Platform for AI"
license =  "MIT"
authors = ["Scale AI Nucleus Team <nucleusapi@scaleapi.com>"]
readme = "README.md"
homepage = "https://scale.com/nucleus"
repository = "https://github.com/scaleapi/nucleus-python-client"
documentation = "https://dashboard.scale.com/nucleus/docs/api"
packages = [{include="nucleus"}, {include="cli"}]

[tool.poetry.dependencies]
python = ">=3.6.2,<4.0"
requests = "^2.23.0"
tqdm = "^4.41.0"
dataclasses = { version = "^0.7", python = "^3.6.1, <3.7" }
aiohttp = "^3.7.4"
nest-asyncio = "^1.5.1"
pydantic = "^1.8.2"
numpy = "^1.19.5"
scipy = ">=1.4.1"  # NOTE: COLAB has 1.4.1 and has problems updating
click = ">=7.1.2,<9.0"  # NOTE: COLAB has 7.1.2 and has problems updating
rich = ">=10.15.2"
shellingham = "^1.4.0"
scikit-learn = ">=0.24.0"
Shapely = { version = ">=1.8.0", optional = true }
rasterio = "^1.2.10"
Pillow = ">=7.1.2"
s3fs = ">=2022.1.0"
scale-launch = { version = ">=0.1.0", python = ">=3.7,<4.0" }

[tool.poetry.dev-dependencies]
pytest = [
  { version = ">=6.2.3", python = ">=3.6.2,<3.7" },
  { version = ">=7.1.1", python = ">=3.7,<4.0" }
]
pylint = "^2.7.4"
black = "^20.8b1"
flake8 = "^3.9.1"
mypy = "^0.812"
coverage = "^5.5"
pre-commit = "^2.12.1"
jupyterlab = "^3.1.10"
isort = "^5.10.1"
absl-py = "^0.13.0"
Sphinx = "^4.2.0"
sphinx-autobuild = "^2021.3.14"
furo = ">=2021.10.9"
sphinx-autoapi = "^1.8.4"
pytest-xdist = "^2.5.0"

[tool.poetry.scripts]
nu = "cli.nu:nu"

[tool.poetry.extras]
shapely = ["Shapely"]


[tool.pytest.ini_options]
markers = [
    "integration: marks tests as slow (deselect with '-m \"not integration\"')",
]


[build-system]
requires = ["poetry-core>=1.0.0"]
build-backend = "poetry.core.masonry.api"<|MERGE_RESOLUTION|>--- conflicted
+++ resolved
@@ -21,11 +21,7 @@
 
 [tool.poetry]
 name = "scale-nucleus"
-<<<<<<< HEAD
-version = "0.12b9"
-=======
-version = "0.12.4"
->>>>>>> b7ebcd86
+version = "0.12b10"
 description = "The official Python client library for Nucleus, the Data Platform for AI"
 license =  "MIT"
 authors = ["Scale AI Nucleus Team <nucleusapi@scaleapi.com>"]
