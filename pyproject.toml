[tool.black]
line-length = 79
target-version = ['py37']
include = '\.pyi?$'
exclude = '''
(
  /(
      \.eggs         # exclude a few common directories in the
    | \.git          # root of the project
    | \.hg
    | \.mypy_cache
    | \.tox
    | \.venv
    | _build
    | buck-out
    | build
    | dist
  )/
)
'''

[tool.poetry]
name = "scale-nucleus"
<<<<<<< HEAD
version = "0.6.1"
=======
version = "0.5.5"
>>>>>>> 885274a9
description = "The official Python client library for Nucleus, the Data Platform for AI"
license =  "MIT"
authors = ["Scale AI Nucleus Team <nucleusapi@scaleapi.com>"]
readme = "README.md"
homepage = "https://scale.com/nucleus"
repository = "https://github.com/scaleapi/nucleus-python-client"
documentation = "https://dashboard.scale.com/nucleus/docs/api"
packages = [{include="nucleus"}, {include="cli"}]

[tool.poetry.dependencies]
python = "^3.6.2"
requests = "^2.23.0"
tqdm = "^4.41.0"
dataclasses = { version = "^0.7", python = "^3.6.1, <3.7" }
aiohttp = "^3.7.4"
nest-asyncio = "^1.5.1"
Sphinx = "^4.2.0"
pydantic = "^1.8.2"
isort = "^5.10.1"
numpy = "^1.19.5"
scipy = "^1.5.4"
<<<<<<< HEAD
Shapely = "^1.8.0"
click = "^8.0.3"
rich = "^10.15.2"
shellingham = "^1.4.0"
=======
>>>>>>> 885274a9

[tool.poetry.dev-dependencies]
poetry = "^1.1.5"
pytest = "^6.2.3"
pylint = "^2.7.4"
black = "^20.8b1"
flake8 = "^3.9.1"
mypy = "^0.812"
coverage = "^5.5"
pre-commit = "^2.12.1"
jupyterlab = "^3.1.10"
absl-py = "^0.13.0"
Sphinx = "^4.2.0"
sphinx-autobuild = "^2021.3.14"
furo = "^2021.10.9"
sphinx-autoapi = "^1.8.4"
pytest-xdist = "^2.5.0"

[tool.poetry.scripts]
nu = "cli.nu:nu"

[tool.pytest.ini_options]
markers = [
    "integration: marks tests as slow (deselect with '-m \"not integration\"')",
]


[build-system]
requires = ["poetry-core>=1.0.0"]
build-backend = "poetry.core.masonry.api"<|MERGE_RESOLUTION|>--- conflicted
+++ resolved
@@ -21,11 +21,7 @@
 
 [tool.poetry]
 name = "scale-nucleus"
-<<<<<<< HEAD
-version = "0.6.1"
-=======
-version = "0.5.5"
->>>>>>> 885274a9
+version = "0.6.0"
 description = "The official Python client library for Nucleus, the Data Platform for AI"
 license =  "MIT"
 authors = ["Scale AI Nucleus Team <nucleusapi@scaleapi.com>"]
@@ -47,13 +43,9 @@
 isort = "^5.10.1"
 numpy = "^1.19.5"
 scipy = "^1.5.4"
-<<<<<<< HEAD
-Shapely = "^1.8.0"
 click = "^8.0.3"
 rich = "^10.15.2"
 shellingham = "^1.4.0"
-=======
->>>>>>> 885274a9
 
 [tool.poetry.dev-dependencies]
 poetry = "^1.1.5"
