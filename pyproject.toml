--- conflicted
+++ resolved
@@ -36,13 +36,10 @@
 grequests = "^0.6.0"
 requests = "^2.25.1"
 tqdm = "^4.60.0"
-<<<<<<< HEAD
 boto3 = "^1.17.53"
 mypy = "^0.812"
 coverage = "^5.5"
 dataclasses = { version = "^0.7", python = "^3.6.1, <3.7" }
-=======
->>>>>>> b6c2f0a1
 
 [tool.poetry.dev-dependencies]
 poetry = "^1.1.5"
