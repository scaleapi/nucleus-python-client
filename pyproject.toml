--- conflicted
+++ resolved
@@ -42,13 +42,11 @@
 dataclasses = { version = "^0.7", python = "^3.6.1, <3.7" }
 aiohttp = "^3.7.4"
 nest-asyncio = "^1.5.1"
-<<<<<<< HEAD
-cloudpickle = "^1.6.0"
-=======
 Sphinx = "^4.2.0"
 pydantic = "^1.8.2"
 isort = "^5.10.1"
->>>>>>> c6fe4ae8
+cloudpickle = "^1.6.0"
+
 
 [tool.poetry.dev-dependencies]
 poetry = "^1.1.5"
@@ -59,11 +57,6 @@
 mypy = "^0.812"
 coverage = "^5.5"
 pre-commit = "^2.12.1"
-<<<<<<< HEAD
-torch = "1.7.1" # Test uploading model bundles only
-smart_open = "^1.9.0" # Temporarily for uploading model bundles directly to s3
-boto3 = "^1.12.32" # Temporarily for uploading model bundles directly to s3
-=======
 jupyterlab = "^3.1.10"
 absl-py = "^0.13.0"
 Sphinx = "^4.2.0"
@@ -71,7 +64,9 @@
 furo = "^2021.10.9"
 sphinx-autoapi = "^1.8.4"
 pytest-xdist = "^2.5.0"
->>>>>>> c6fe4ae8
+torch = "1.7.1" # Test uploading model bundles only
+smart_open = "^1.9.0" # Temporarily for uploading model bundles directly to s3
+boto3 = "^1.12.32" # Temporarily for uploading model bundles directly to s3
 
 [tool.pytest.ini_options]
 markers = [
