--- conflicted
+++ resolved
@@ -21,11 +21,7 @@
 
 [tool.poetry]
 name = "scale-nucleus"
-<<<<<<< HEAD
-version = "0.6.0"
-=======
-version = "0.6.1"
->>>>>>> 72e245f5
+version = "0.6.2"
 description = "The official Python client library for Nucleus, the Data Platform for AI"
 license =  "MIT"
 authors = ["Scale AI Nucleus Team <nucleusapi@scaleapi.com>"]
@@ -44,16 +40,11 @@
 nest-asyncio = "^1.5.1"
 pydantic = "^1.8.2"
 numpy = "^1.19.5"
-<<<<<<< HEAD
-scipy = "^1.5.4"
-Shapely = "^1.8.0"
-scikit-learn = ">=0.24"
-=======
 scipy = ">=1.4.1"  # NOTE: COLAB has 1.4.1 and has problems updating
 click = ">=7.1.2,<9.0"  # NOTE: COLAB has 7.1.2 and has problems updating
 rich = "^10.15.2"
 shellingham = "^1.4.0"
->>>>>>> 72e245f5
+scikit-learn = ">=0.24"
 
 [tool.poetry.dev-dependencies]
 poetry = "^1.1.5"
