[tool.black]
line-length = 79
target-version = ['py37']
include = '\.pyi?$'
exclude = '''
(
  /(
      \.eggs         # exclude a few common directories in the
    | \.git          # root of the project
    | \.hg
    | \.mypy_cache
    | \.tox
    | \.venv
    | _build
    | buck-out
    | build
    | dist
  )/
)
'''

[tool.poetry]
name = "scale-nucleus"
version = "0.6.6"
description = "The official Python client library for Nucleus, the Data Platform for AI"
license =  "MIT"
authors = ["Scale AI Nucleus Team <nucleusapi@scaleapi.com>"]
readme = "README.md"
homepage = "https://scale.com/nucleus"
repository = "https://github.com/scaleapi/nucleus-python-client"
documentation = "https://dashboard.scale.com/nucleus/docs/api"
packages = [{include="nucleus"}, {include="cli"}]

[[tool.poetry.source]]
name = "pytorch-wheel-source"
url = "https://vxlabs.com/pypi//simple/"

[tool.poetry.dependencies]
python = "^3.6.2"
requests = "^2.23.0"
tqdm = "^4.41.0"
dataclasses = { version = "^0.7", python = "^3.6.1, <3.7" }
aiohttp = "^3.7.4"
nest-asyncio = "^1.5.1"
pydantic = "^1.8.2"
numpy = "^1.19.5"
<<<<<<< HEAD
scipy = "^1.5.4"
Shapely = "^1.8.0"
cloudpickle = "^1.6.0"

=======
scipy = ">=1.4.1"  # NOTE: COLAB has 1.4.1 and has problems updating
click = ">=7.1.2,<9.0"  # NOTE: COLAB has 7.1.2 and has problems updating
rich = "^10.15.2"
shellingham = "^1.4.0"
scikit-learn = ">=0.24.0"
>>>>>>> 464f3d05

[tool.poetry.dev-dependencies]
poetry = "^1.1.5"
pytest = "^6.2.3"
pylint = "^2.7.4"
black = "^20.8b1"
flake8 = "^3.9.1"
mypy = "^0.812"
coverage = "^5.5"
pre-commit = "^2.12.1"
jupyterlab = "^3.1.10"
isort = "^5.10.1"
absl-py = "^0.13.0"
Sphinx = "^4.2.0"
sphinx-autobuild = "^2021.3.14"
furo = "^2021.10.9"
sphinx-autoapi = "^1.8.4"
pytest-xdist = "^2.5.0"
smart_open = "^1.9.0" # For a temporary nucleus -> HMI integration

[tool.poetry.scripts]
nu = "cli.nu:nu"

[tool.pytest.ini_options]
markers = [
    "integration: marks tests as slow (deselect with '-m \"not integration\"')",
]


[build-system]
requires = ["poetry-core>=1.0.0"]
build-backend = "poetry.core.masonry.api"<|MERGE_RESOLUTION|>--- conflicted
+++ resolved
@@ -44,18 +44,12 @@
 nest-asyncio = "^1.5.1"
 pydantic = "^1.8.2"
 numpy = "^1.19.5"
-<<<<<<< HEAD
-scipy = "^1.5.4"
-Shapely = "^1.8.0"
-cloudpickle = "^1.6.0"
-
-=======
 scipy = ">=1.4.1"  # NOTE: COLAB has 1.4.1 and has problems updating
 click = ">=7.1.2,<9.0"  # NOTE: COLAB has 7.1.2 and has problems updating
 rich = "^10.15.2"
 shellingham = "^1.4.0"
 scikit-learn = ">=0.24.0"
->>>>>>> 464f3d05
+cloudpickle = "^1.6.0"
 
 [tool.poetry.dev-dependencies]
 poetry = "^1.1.5"
