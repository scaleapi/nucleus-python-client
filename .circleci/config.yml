--- conflicted
+++ resolved
@@ -1,6 +1,8 @@
 # CircleCI jobs are only enabled to on Pull Requests and commits to master branch.
 # "Only build pull requests" enabled in Project's Advanced Settings.
 version: 2.1
+orbs:
+  slack: circleci/slack@4.4.2
 
 jobs:
   build_test:
@@ -45,17 +47,12 @@
       - store_test_results:
           path: test_results
       - store_artifacts:
-<<<<<<< HEAD
           path: test_results
-      
       - slack/notify:
           branch_pattern: master
           event: fail
           template: basic_fail_1
-=======
-          path: test_results      
 
->>>>>>> 06a08624
   pypi_publish:
     docker:
       - image: cimg/python:3.6
@@ -101,19 +98,12 @@
               only:
                 - master
     jobs:
-<<<<<<< HEAD
       - build_test:
           context: Nucleus
   build_test_publish:
     jobs:
       - build_test:
           context: Nucleus
-=======
-      - build_test
-  build_test_publish:
-    jobs:
-      - build_test:
->>>>>>> 06a08624
           filters:
             tags:
               only: /^v\d+\.\d+\.\d+$/ # Runs only for tags with the format [v1.2.3]
