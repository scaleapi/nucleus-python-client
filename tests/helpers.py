import time
import uuid
from pathlib import Path
from urllib.parse import urlparse

<<<<<<< HEAD
from nucleus import DatasetItem, BoxPrediction
from nucleus.modelci import ThresholdComparison
=======
from nucleus import BoxPrediction, DatasetItem
from nucleus.modelci.unit_test import ThresholdComparison
>>>>>>> 762af1cb

PRESIGN_EXPIRY_SECONDS = 60 * 60 * 24 * 2  # 2 days
N_UUID_CHARACTERS = 10
TEST_MODEL_NAME = "[PyTest] Test Model"
TEST_MODEL_RUN = "[PyTest] Test Model Run"
TEST_DATASET_NAME = "[PyTest] Test Dataset"
TEST_DATASET_3D_NAME = "[PyTest] Test Dataset 3D"
TEST_SLICE_NAME = "[PyTest] Test Slice"
TEST_PROJECT_ID = "60b699d70f139e002dd31bfc"
# What is this magic?
TEST_EVAL_FUNCTION_ID = "ef_c61595wh49km7ppkk14g"

DATASET_WITH_AUTOTAG = "ds_c5jwptkgfsqg0cs503z0"
NUCLEUS_PYTEST_USER_ID = "60ad648c85db770026e9bf77"

EVAL_FUNCTION_NAME = "IOU"
EVAL_FUNCTION_THRESHOLD = 0.5
EVAL_FUNCTION_COMPARISON = ThresholdComparison.GREATER_THAN


TEST_IMG_URLS = [
    "https://github.com/scaleapi/nucleus-python-client/raw/master/tests/testdata/airplane.jpeg",
    "https://github.com/scaleapi/nucleus-python-client/raw/master/tests/testdata/arctichare.jpeg",
    "https://github.com/scaleapi/nucleus-python-client/raw/master/tests/testdata/baboon.jpeg",
    "https://github.com/scaleapi/nucleus-python-client/raw/master/tests/testdata/barbara.jpeg",
    "https://github.com/scaleapi/nucleus-python-client/raw/master/tests/testdata/cat.jpeg",
]

TEST_POINTCLOUD_URLS = [
    "https://scaleapi-cust-lidar.s3.us-west-1.amazonaws.com/test-scale/frame-0.json",
    "https://scaleapi-cust-lidar.s3.us-west-1.amazonaws.com/test-scale/frame-1.json",
    "https://scaleapi-cust-lidar.s3.us-west-1.amazonaws.com/test-scale/frame-2.json",
    "https://scaleapi-cust-lidar.s3.us-west-1.amazonaws.com/test-scale/frame-3.json",
    "https://scaleapi-cust-lidar.s3.us-west-1.amazonaws.com/test-scale/frame-4.json",
]

TEST_LIDAR_SCENES = {
    "scenes": [
        {
            "reference_id": "scene_1",
            "frames": [
                {
                    "lidar": {
                        "pointcloud_url": TEST_POINTCLOUD_URLS[0],
                        "reference_id": "lidar_frame_1",
                        "metadata": {},
                    },
                    "camera": {
                        "image_url": TEST_IMG_URLS[0],
                        "reference_id": "camera_frame_1",
                        "metadata": {
                            "camera_params": {
                                "position": {"x": 0, "y": 0, "z": 0},
                                "heading": {
                                    "w": 0.6,
                                    "x": -0.6,
                                    "y": 0.3,
                                    "z": -0.3,
                                },
                                "fx": 1000,
                                "fy": 1000,
                                "cx": 1000,
                                "cy": 500,
                            }
                        },
                    },
                },
                {
                    "lidar": {
                        "pointcloud_url": TEST_POINTCLOUD_URLS[0],
                        "reference_id": "lidar_frame_2",
                        "metadata": {},
                    },
                },
            ],
            "metadata": {},
        },
    ],
    "update": False,
}


def reference_id_from_url(url):
    return Path(url).name


TEST_DATASET_ITEMS = [
    DatasetItem(TEST_IMG_URLS[0], reference_id_from_url(TEST_IMG_URLS[0])),
    DatasetItem(TEST_IMG_URLS[1], reference_id_from_url(TEST_IMG_URLS[1])),
    DatasetItem(TEST_IMG_URLS[2], reference_id_from_url(TEST_IMG_URLS[2])),
    DatasetItem(TEST_IMG_URLS[3], reference_id_from_url(TEST_IMG_URLS[3])),
]

TEST_LIDAR_ITEMS = [
    DatasetItem(pointcloud_location=TEST_POINTCLOUD_URLS[0], reference_id="1"),
    DatasetItem(pointcloud_location=TEST_POINTCLOUD_URLS[1], reference_id="2"),
    DatasetItem(pointcloud_location=TEST_POINTCLOUD_URLS[2], reference_id="3"),
    DatasetItem(pointcloud_location=TEST_POINTCLOUD_URLS[3], reference_id="4"),
    DatasetItem(pointcloud_location=TEST_POINTCLOUD_URLS[4], reference_id="5"),
]

LOCAL_FILENAME = "tests/test_img.jpg"
TEST_PREDS = [
    BoxPrediction("[Pytest Box Prediction 1]", 0, 0, 100, 100, "1"),
    BoxPrediction("[Pytest Box Prediction 2]", 0, 0, 100, 100, "2"),
    BoxPrediction("[Pytest Box Prediction 3]", 0, 0, 100, 100, "3"),
    BoxPrediction("[Pytest Box Prediction 4]", 0, 0, 100, 100, "4"),
]


TEST_BOX_ANNOTATIONS = [
    {
        "label": f"[Pytest] Box Annotation ${i}",
        "x": 50 + i * 10,
        "y": 60 + i * 10,
        "width": 70 + i * 10,
        "height": 80 + i * 10,
        "reference_id": reference_id_from_url(TEST_IMG_URLS[i]),
        "annotation_id": f"[Pytest] Box Annotation Annotation Id{i}",
    }
    for i in range(len(TEST_IMG_URLS))
]

TEST_POLYGON_ANNOTATIONS = [
    {
        "label": f"[Pytest] Polygon Annotation ${i}",
        "geometry": {
            "vertices": [
                {
                    "x": 50 + i * 10 + j,
                    "y": 60 + i * 10 + j,
                }
                for j in range(3)
            ],
        },
        "reference_id": reference_id_from_url(TEST_IMG_URLS[i]),
        "annotation_id": f"[Pytest] Polygon Annotation Annotation Id{i}",
    }
    for i in range(len(TEST_IMG_URLS))
]

TEST_CUBOID_ANNOTATIONS = [
    {
        "label": f"[Pytest] Cuboid Annotation #{i}",
        "geometry": {
            "position": {
                "x": 50 * i + 5,
                "y": 60 * i + 5,
                "z": 70 * i + 5,
            },
            "dimensions": {
                "x": 10 * i + 10,
                "y": 20 * i + 10,
                "z": 30 * i + 10,
            },
            "yaw": 5 * i,
        },
        "annotation_id": f"[Pytest] Cuboid Annotation Annotation Id {i}",
    }
    for i in range(len(TEST_POINTCLOUD_URLS))
]

TEST_CATEGORY_ANNOTATIONS = [
    {
        "label": f"[Pytest] Category Label ${i}",
        "reference_id": reference_id_from_url(TEST_IMG_URLS[i]),
        "taxonomy_name": "[Pytest] Category Taxonomy 1",
    }
    for i in range(len(TEST_IMG_URLS))
]

TEST_MULTICATEGORY_ANNOTATIONS = [
    {
        "labels": [
            f"[Pytest] MultiCategory Label ${i}",
            f"[Pytest] MultiCategory Label ${i+1}",
        ],
        "reference_id": reference_id_from_url(TEST_IMG_URLS[i]),
        "taxonomy_name": "[Pytest] MultiCategory Taxonomy 1",
    }
    for i in range(len(TEST_IMG_URLS))
]

TEST_MASK_URL = "https://raw.githubusercontent.com/scaleapi/nucleus-python-client/master/tests/testdata/000000000285.png"

TEST_SEGMENTATION_ANNOTATIONS = [
    {
        "reference_id": reference_id_from_url(TEST_IMG_URLS[i]),
        "annotation_id": f"[Pytest] Segmentation Annotation Id{i}",
        "mask_url": TEST_MASK_URL,
        "annotations": [
            {"label": "bear", "index": 2},
            {"label": "grass-merged", "index": 1},
        ],
    }
    for i in range(len(TEST_IMG_URLS))
]
TEST_SEGMENTATION_PREDICTIONS = TEST_SEGMENTATION_ANNOTATIONS

TEST_BOX_MODEL_PDF = {
    box_annotation["label"]: 1 / len(TEST_BOX_ANNOTATIONS)
    for box_annotation in TEST_BOX_ANNOTATIONS
}

TEST_POLYGON_MODEL_PDF = {
    polygon_annotation["label"]: 1 / len(TEST_POLYGON_ANNOTATIONS)
    for polygon_annotation in TEST_POLYGON_ANNOTATIONS
}

TEST_CATEGORY_MODEL_PDF = {
    category_annotation["label"]: 1 / len(TEST_CATEGORY_ANNOTATIONS)
    for category_annotation in TEST_CATEGORY_ANNOTATIONS
}

TEST_BOX_PREDICTIONS = [
    {
        **TEST_BOX_ANNOTATIONS[i],
        "confidence": 0.10 * i,
        "class_pdf": TEST_BOX_MODEL_PDF,
    }
    if i != 0
    else {
        **TEST_BOX_ANNOTATIONS[i],
        "confidence": 0.10 * i,
    }
    for i in range(len(TEST_BOX_ANNOTATIONS))
]

TEST_POLYGON_PREDICTIONS = [
    {
        **TEST_POLYGON_ANNOTATIONS[i],
        "confidence": 0.10 * i,
        "class_pdf": TEST_POLYGON_MODEL_PDF,
    }
    if i != 0
    else {
        **TEST_POLYGON_ANNOTATIONS[i],
        "confidence": 0.10 * i,
    }
    for i in range(len(TEST_POLYGON_ANNOTATIONS))
]

TEST_CATEGORY_PREDICTIONS = [
    {
        **TEST_CATEGORY_ANNOTATIONS[i],
        "confidence": 0.10 * i,
        "class_pdf": TEST_CATEGORY_MODEL_PDF,
    }
    if i != 0
    else {
        **TEST_CATEGORY_ANNOTATIONS[i],
        "confidence": 0.10 * i,
    }
    for i in range(len(TEST_CATEGORY_ANNOTATIONS))
]

TEST_INDEX_EMBEDDINGS_FILE = "https://raw.githubusercontent.com/scaleapi/nucleus-python-client/master/tests/testdata/pytest_embeddings_payload.json"


# Asserts that a box annotation instance matches a dict representing its properties.
# Useful to check annotation uploads/updates match.
def assert_box_annotation_matches_dict(annotation_instance, annotation_dict):
    assert annotation_instance.label == annotation_dict["label"]
    assert annotation_instance.x == annotation_dict["x"]
    assert annotation_instance.y == annotation_dict["y"]
    assert annotation_instance.height == annotation_dict["height"]
    assert annotation_instance.width == annotation_dict["width"]
    assert (
        annotation_instance.annotation_id == annotation_dict["annotation_id"]
    )


def assert_polygon_annotation_matches_dict(
    annotation_instance, annotation_dict
):
    assert annotation_instance.label == annotation_dict["label"]
    assert (
        annotation_instance.annotation_id == annotation_dict["annotation_id"]
    )
    for instance_pt, dict_pt in zip(
        annotation_instance.vertices, annotation_dict["geometry"]["vertices"]
    ):
        assert instance_pt.x == dict_pt["x"]
        assert instance_pt.y == dict_pt["y"]


def assert_cuboid_annotation_matches_dict(
    annotation_instance, annotation_dict
):
    assert annotation_instance.label == annotation_dict["label"]
    assert (
        annotation_instance.annotation_id == annotation_dict["annotation_id"]
    )

    instance_pos = annotation_instance.position
    dict_pos = annotation_dict["geometry"]["position"]
    assert instance_pos.x == dict_pos["x"]
    assert instance_pos.y == dict_pos["y"]
    assert instance_pos.z == dict_pos["z"]

    instance_dim = annotation_instance.dimensions
    dict_dim = annotation_dict["geometry"]["dimensions"]
    assert instance_dim.x == dict_dim["x"]
    assert instance_dim.y == dict_dim["y"]
    assert instance_dim.z == dict_dim["z"]

    assert annotation_instance.yaw == annotation_dict["geometry"]["yaw"]


def assert_category_annotation_matches_dict(
    annotation_instance, annotation_dict
):
    assert annotation_instance.label == annotation_dict["label"]
    assert (
        annotation_instance.taxonomy_name == annotation_dict["taxonomy_name"]
    )


def assert_multicategory_annotation_matches_dict(
    annotation_instance, annotation_dict
):
    assert set(annotation_instance.labels) == set(annotation_dict["labels"])
    assert (
        annotation_instance.taxonomy_name == annotation_dict["taxonomy_name"]
    )


def assert_segmentation_annotation_matches_dict(
    annotation_instance, annotation_dict
):
    assert annotation_instance.mask_url == annotation_dict["mask_url"]
    assert (
        annotation_instance.annotation_id == annotation_dict["annotation_id"]
    )
    # Cannot guarantee segments are in same order
    assert len(annotation_instance.annotations) == len(
        annotation_dict["annotations"]
    )

    for instance_segment, dict_segment in zip(
        sorted(annotation_instance.annotations, key=lambda i: i.index),
        sorted(annotation_dict["annotations"], key=lambda i: i["index"]),
    ):
        assert instance_segment.index == dict_segment["index"]
        assert instance_segment.label == dict_segment["label"]


# Asserts that a box prediction instance matches a dict representing its properties.
# Useful to check prediction uploads/updates match.
def assert_box_prediction_matches_dict(prediction_instance, prediction_dict):
    assert_box_annotation_matches_dict(prediction_instance, prediction_dict)
    assert prediction_instance.confidence == prediction_dict["confidence"]


def assert_polygon_prediction_matches_dict(
    prediction_instance, prediction_dict
):
    assert_polygon_annotation_matches_dict(
        prediction_instance, prediction_dict
    )
    assert prediction_instance.confidence == prediction_dict["confidence"]


def assert_category_prediction_matches_dict(
    prediction_instance, prediction_dict
):
    assert_category_annotation_matches_dict(
        prediction_instance, prediction_dict
    )
    assert prediction_instance.confidence == prediction_dict["confidence"]


def get_uuid():
    return str(uuid.uuid4())[-N_UUID_CHARACTERS:]<|MERGE_RESOLUTION|>--- conflicted
+++ resolved
@@ -1,15 +1,8 @@
-import time
 import uuid
 from pathlib import Path
-from urllib.parse import urlparse
-
-<<<<<<< HEAD
-from nucleus import DatasetItem, BoxPrediction
+
+from nucleus import BoxPrediction, DatasetItem
 from nucleus.modelci import ThresholdComparison
-=======
-from nucleus import BoxPrediction, DatasetItem
-from nucleus.modelci.unit_test import ThresholdComparison
->>>>>>> 762af1cb
 
 PRESIGN_EXPIRY_SECONDS = 60 * 60 * 24 * 2  # 2 days
 N_UUID_CHARACTERS = 10
@@ -19,8 +12,6 @@
 TEST_DATASET_3D_NAME = "[PyTest] Test Dataset 3D"
 TEST_SLICE_NAME = "[PyTest] Test Slice"
 TEST_PROJECT_ID = "60b699d70f139e002dd31bfc"
-# What is this magic?
-TEST_EVAL_FUNCTION_ID = "ef_c61595wh49km7ppkk14g"
 
 DATASET_WITH_AUTOTAG = "ds_c5jwptkgfsqg0cs503z0"
 NUCLEUS_PYTEST_USER_ID = "60ad648c85db770026e9bf77"
