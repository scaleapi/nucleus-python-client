<<<<<<< HEAD
import uuid
=======
import os
>>>>>>> 272faeba
from pathlib import Path

from nucleus import BoxPrediction, DatasetItem
from nucleus.modelci import ThresholdComparison

PRESIGN_EXPIRY_SECONDS = 60 * 60 * 24 * 2  # 2 days
N_UUID_CHARACTERS = 10
TEST_MODEL_NAME = "[PyTest] Test Model"
TEST_MODEL_RUN = "[PyTest] Test Model Run"
TEST_DATASET_NAME = "[PyTest] Test Dataset"
TEST_DATASET_3D_NAME = "[PyTest] Test Dataset 3D"
TEST_SLICE_NAME = "[PyTest] Test Slice"
TEST_PROJECT_ID = "60b699d70f139e002dd31bfc"

DATASET_WITH_AUTOTAG = "ds_c5jwptkgfsqg0cs503z0"
NUCLEUS_PYTEST_USER_ID = "60ad648c85db770026e9bf77"

EVAL_FUNCTION_NAME = "IOU"
EVAL_FUNCTION_THRESHOLD = 0.5
EVAL_FUNCTION_COMPARISON = ThresholdComparison.GREATER_THAN


TEST_IMG_URLS = [
    "https://github.com/scaleapi/nucleus-python-client/raw/master/tests/testdata/airplane.jpeg",
    "https://github.com/scaleapi/nucleus-python-client/raw/master/tests/testdata/arctichare.jpeg",
    "https://github.com/scaleapi/nucleus-python-client/raw/master/tests/testdata/baboon.jpeg",
    "https://github.com/scaleapi/nucleus-python-client/raw/master/tests/testdata/barbara.jpeg",
    "https://github.com/scaleapi/nucleus-python-client/raw/master/tests/testdata/cat.jpeg",
]

TEST_POINTCLOUD_URLS = [
    "https://scaleapi-cust-lidar.s3.us-west-1.amazonaws.com/test-scale/frame-0.json",
    "https://scaleapi-cust-lidar.s3.us-west-1.amazonaws.com/test-scale/frame-1.json",
    "https://scaleapi-cust-lidar.s3.us-west-1.amazonaws.com/test-scale/frame-2.json",
    "https://scaleapi-cust-lidar.s3.us-west-1.amazonaws.com/test-scale/frame-3.json",
    "https://scaleapi-cust-lidar.s3.us-west-1.amazonaws.com/test-scale/frame-4.json",
]

TEST_LIDAR_SCENES = {
    "scenes": [
        {
            "reference_id": "scene_1",
            "frames": [
                {
                    "lidar": {
                        "pointcloud_url": TEST_POINTCLOUD_URLS[0],
                        "reference_id": "lidar_frame_1",
                        "metadata": {},
                    },
                    "camera": {
                        "image_url": TEST_IMG_URLS[0],
                        "reference_id": "camera_frame_1",
                        "metadata": {
                            "camera_params": {
                                "position": {"x": 0, "y": 0, "z": 0},
                                "heading": {
                                    "w": 0.6,
                                    "x": -0.6,
                                    "y": 0.3,
                                    "z": -0.3,
                                },
                                "fx": 1000,
                                "fy": 1000,
                                "cx": 1000,
                                "cy": 500,
                            }
                        },
                    },
                },
                {
                    "lidar": {
                        "pointcloud_url": TEST_POINTCLOUD_URLS[0],
                        "reference_id": "lidar_frame_2",
                        "metadata": {},
                    },
                },
            ],
            "metadata": {},
        },
    ],
    "update": False,
}


def reference_id_from_url(url):
    return Path(url).name


TEST_DATASET_ITEMS = [
    DatasetItem(TEST_IMG_URLS[0], reference_id_from_url(TEST_IMG_URLS[0])),
    DatasetItem(TEST_IMG_URLS[1], reference_id_from_url(TEST_IMG_URLS[1])),
    DatasetItem(TEST_IMG_URLS[2], reference_id_from_url(TEST_IMG_URLS[2])),
    DatasetItem(TEST_IMG_URLS[3], reference_id_from_url(TEST_IMG_URLS[3])),
]

TEST_LIDAR_ITEMS = [
    DatasetItem(pointcloud_location=TEST_POINTCLOUD_URLS[0], reference_id="1"),
    DatasetItem(pointcloud_location=TEST_POINTCLOUD_URLS[1], reference_id="2"),
    DatasetItem(pointcloud_location=TEST_POINTCLOUD_URLS[2], reference_id="3"),
    DatasetItem(pointcloud_location=TEST_POINTCLOUD_URLS[3], reference_id="4"),
    DatasetItem(pointcloud_location=TEST_POINTCLOUD_URLS[4], reference_id="5"),
]

LOCAL_FILENAME = "tests/test_img.jpg"
TEST_PREDS = [
    BoxPrediction("[Pytest Box Prediction 1]", 0, 0, 100, 100, "1"),
    BoxPrediction("[Pytest Box Prediction 2]", 0, 0, 100, 100, "2"),
    BoxPrediction("[Pytest Box Prediction 3]", 0, 0, 100, 100, "3"),
    BoxPrediction("[Pytest Box Prediction 4]", 0, 0, 100, 100, "4"),
]


TEST_BOX_ANNOTATIONS = [
    {
        "label": f"[Pytest] Box Annotation ${i}",
        "x": 50 + i * 10,
        "y": 60 + i * 10,
        "width": 70 + i * 10,
        "height": 80 + i * 10,
        "reference_id": reference_id_from_url(TEST_IMG_URLS[i]),
        "annotation_id": f"[Pytest] Box Annotation Annotation Id{i}",
    }
    for i in range(len(TEST_IMG_URLS))
]

TEST_POLYGON_ANNOTATIONS = [
    {
        "label": f"[Pytest] Polygon Annotation ${i}",
        "geometry": {
            "vertices": [
                {
                    "x": 50 + i * 10 + j,
                    "y": 60 + i * 10 + j,
                }
                for j in range(3)
            ],
        },
        "reference_id": reference_id_from_url(TEST_IMG_URLS[i]),
        "annotation_id": f"[Pytest] Polygon Annotation Annotation Id{i}",
    }
    for i in range(len(TEST_IMG_URLS))
]

TEST_CUBOID_ANNOTATIONS = [
    {
        "label": f"[Pytest] Cuboid Annotation #{i}",
        "geometry": {
            "position": {
                "x": 50 * i + 5,
                "y": 60 * i + 5,
                "z": 70 * i + 5,
            },
            "dimensions": {
                "x": 10 * i + 10,
                "y": 20 * i + 10,
                "z": 30 * i + 10,
            },
            "yaw": 5 * i,
        },
        "annotation_id": f"[Pytest] Cuboid Annotation Annotation Id {i}",
    }
    for i in range(len(TEST_POINTCLOUD_URLS))
]

TEST_CATEGORY_ANNOTATIONS = [
    {
        "label": f"[Pytest] Category Label ${i}",
        "reference_id": reference_id_from_url(TEST_IMG_URLS[i]),
        "taxonomy_name": "[Pytest] Category Taxonomy 1",
    }
    for i in range(len(TEST_IMG_URLS))
]

TEST_DEFAULT_CATEGORY_ANNOTATIONS = [
    {
        "label": f"[Pytest] Category Label ${i}",
        "reference_id": reference_id_from_url(TEST_IMG_URLS[i]),
    }
    for i in range(len(TEST_IMG_URLS))
]

TEST_MULTICATEGORY_ANNOTATIONS = [
    {
        "labels": [
            f"[Pytest] MultiCategory Label ${i}",
            f"[Pytest] MultiCategory Label ${i+1}",
        ],
        "reference_id": reference_id_from_url(TEST_IMG_URLS[i]),
        "taxonomy_name": "[Pytest] MultiCategory Taxonomy 1",
    }
    for i in range(len(TEST_IMG_URLS))
]

TEST_DEFAULT_MULTICATEGORY_ANNOTATIONS = [
    {
        "labels": [
            f"[Pytest] MultiCategory Label ${i}",
            f"[Pytest] MultiCategory Label ${i+1}",
        ],
        "reference_id": reference_id_from_url(TEST_IMG_URLS[i]),
    }
    for i in range(len(TEST_IMG_URLS))
]

TEST_MASK_URL = "https://raw.githubusercontent.com/scaleapi/nucleus-python-client/master/tests/testdata/000000000285.png"

TEST_SEGMENTATION_ANNOTATIONS = [
    {
        "reference_id": reference_id_from_url(TEST_IMG_URLS[i]),
        "annotation_id": f"[Pytest] Segmentation Annotation Id{i}",
        "mask_url": TEST_MASK_URL,
        "annotations": [
            {"label": "bear", "index": 2},
            {"label": "grass-merged", "index": 1},
        ],
    }
    for i in range(len(TEST_IMG_URLS))
]
TEST_SEGMENTATION_PREDICTIONS = TEST_SEGMENTATION_ANNOTATIONS

TEST_BOX_MODEL_PDF = {
    box_annotation["label"]: 1 / len(TEST_BOX_ANNOTATIONS)
    for box_annotation in TEST_BOX_ANNOTATIONS
}

TEST_POLYGON_MODEL_PDF = {
    polygon_annotation["label"]: 1 / len(TEST_POLYGON_ANNOTATIONS)
    for polygon_annotation in TEST_POLYGON_ANNOTATIONS
}

TEST_CATEGORY_MODEL_PDF = {
    category_annotation["label"]: 1 / len(TEST_CATEGORY_ANNOTATIONS)
    for category_annotation in TEST_CATEGORY_ANNOTATIONS
}

TEST_BOX_PREDICTIONS = [
    {
        **TEST_BOX_ANNOTATIONS[i],
        "confidence": 0.10 * i,
        "class_pdf": TEST_BOX_MODEL_PDF,
    }
    if i != 0
    else {
        **TEST_BOX_ANNOTATIONS[i],
        "confidence": 0.10 * i,
    }
    for i in range(len(TEST_BOX_ANNOTATIONS))
]

TEST_POLYGON_PREDICTIONS = [
    {
        **TEST_POLYGON_ANNOTATIONS[i],
        "confidence": 0.10 * i,
        "class_pdf": TEST_POLYGON_MODEL_PDF,
    }
    if i != 0
    else {
        **TEST_POLYGON_ANNOTATIONS[i],
        "confidence": 0.10 * i,
    }
    for i in range(len(TEST_POLYGON_ANNOTATIONS))
]

TEST_CATEGORY_PREDICTIONS = [
    {
        **TEST_CATEGORY_ANNOTATIONS[i],
        "confidence": 0.10 * i,
        "class_pdf": TEST_CATEGORY_MODEL_PDF,
    }
    if i != 0
    else {
        **TEST_CATEGORY_ANNOTATIONS[i],
        "confidence": 0.10 * i,
    }
    for i in range(len(TEST_CATEGORY_ANNOTATIONS))
]

TEST_DEFAULT_CATEGORY_PREDICTIONS = [
    {
        **TEST_DEFAULT_CATEGORY_ANNOTATIONS[i],
        "confidence": 0.10 * i,
        "class_pdf": TEST_CATEGORY_MODEL_PDF,
    }
    if i != 0
    else {
        **TEST_DEFAULT_CATEGORY_ANNOTATIONS[i],
        "confidence": 0.10 * i,
    }
    for i in range(len(TEST_DEFAULT_CATEGORY_ANNOTATIONS))
]

TEST_INDEX_EMBEDDINGS_FILE = "https://raw.githubusercontent.com/scaleapi/nucleus-python-client/master/tests/testdata/pytest_embeddings_payload.json"


# Asserts that a box annotation instance matches a dict representing its properties.
# Useful to check annotation uploads/updates match.
def assert_box_annotation_matches_dict(annotation_instance, annotation_dict):
    assert annotation_instance.label == annotation_dict["label"]
    assert annotation_instance.x == annotation_dict["x"]
    assert annotation_instance.y == annotation_dict["y"]
    assert annotation_instance.height == annotation_dict["height"]
    assert annotation_instance.width == annotation_dict["width"]
    assert (
        annotation_instance.annotation_id == annotation_dict["annotation_id"]
    )


def assert_polygon_annotation_matches_dict(
    annotation_instance, annotation_dict
):
    assert annotation_instance.label == annotation_dict["label"]
    assert (
        annotation_instance.annotation_id == annotation_dict["annotation_id"]
    )
    for instance_pt, dict_pt in zip(
        annotation_instance.vertices, annotation_dict["geometry"]["vertices"]
    ):
        assert instance_pt.x == dict_pt["x"]
        assert instance_pt.y == dict_pt["y"]


def assert_cuboid_annotation_matches_dict(
    annotation_instance, annotation_dict
):
    assert annotation_instance.label == annotation_dict["label"]
    assert (
        annotation_instance.annotation_id == annotation_dict["annotation_id"]
    )

    instance_pos = annotation_instance.position
    dict_pos = annotation_dict["geometry"]["position"]
    assert instance_pos.x == dict_pos["x"]
    assert instance_pos.y == dict_pos["y"]
    assert instance_pos.z == dict_pos["z"]

    instance_dim = annotation_instance.dimensions
    dict_dim = annotation_dict["geometry"]["dimensions"]
    assert instance_dim.x == dict_dim["x"]
    assert instance_dim.y == dict_dim["y"]
    assert instance_dim.z == dict_dim["z"]

    assert annotation_instance.yaw == annotation_dict["geometry"]["yaw"]


def assert_category_annotation_matches_dict(
    annotation_instance, annotation_dict
):
    assert annotation_instance.label == annotation_dict["label"]
    if annotation_instance.taxonomy_name:
        assert annotation_instance.taxonomy_name == annotation_dict.get(
            "taxonomy_name", None
        )


def assert_multicategory_annotation_matches_dict(
    annotation_instance, annotation_dict
):
    assert set(annotation_instance.labels) == set(annotation_dict["labels"])
    if annotation_instance.taxonomy_name:
        assert annotation_instance.taxonomy_name == annotation_dict.get(
            "taxonomy_name", None
        )


def assert_segmentation_annotation_matches_dict(
    annotation_instance, annotation_dict
):
    assert annotation_instance.mask_url == annotation_dict["mask_url"]
    assert (
        annotation_instance.annotation_id == annotation_dict["annotation_id"]
    )
    # Cannot guarantee segments are in same order
    assert len(annotation_instance.annotations) == len(
        annotation_dict["annotations"]
    )

    for instance_segment, dict_segment in zip(
        sorted(annotation_instance.annotations, key=lambda i: i.index),
        sorted(annotation_dict["annotations"], key=lambda i: i["index"]),
    ):
        assert instance_segment.index == dict_segment["index"]
        assert instance_segment.label == dict_segment["label"]


# Asserts that a box prediction instance matches a dict representing its properties.
# Useful to check prediction uploads/updates match.
def assert_box_prediction_matches_dict(prediction_instance, prediction_dict):
    assert_box_annotation_matches_dict(prediction_instance, prediction_dict)
    assert prediction_instance.confidence == prediction_dict["confidence"]


def assert_polygon_prediction_matches_dict(
    prediction_instance, prediction_dict
):
    assert_polygon_annotation_matches_dict(
        prediction_instance, prediction_dict
    )
    assert prediction_instance.confidence == prediction_dict["confidence"]


def assert_category_prediction_matches_dict(
    prediction_instance, prediction_dict
):
    assert_category_annotation_matches_dict(
        prediction_instance, prediction_dict
    )
    assert prediction_instance.confidence == prediction_dict["confidence"]


<<<<<<< HEAD
def get_uuid():
    return str(uuid.uuid4())[-N_UUID_CHARACTERS:]
=======
def running_as_nucleus_pytest_user(client):
    if NUCLEUS_PYTEST_USER_ID in client.api_key:
        return True
    if os.environ.get("NUCLEUS_PYTEST_USER_ID") == NUCLEUS_PYTEST_USER_ID:
        return True
    return False
>>>>>>> 272faeba
<|MERGE_RESOLUTION|>--- conflicted
+++ resolved
@@ -1,8 +1,5 @@
-<<<<<<< HEAD
+import os
 import uuid
-=======
-import os
->>>>>>> 272faeba
 from pathlib import Path
 
 from nucleus import BoxPrediction, DatasetItem
@@ -412,14 +409,13 @@
     assert prediction_instance.confidence == prediction_dict["confidence"]
 
 
-<<<<<<< HEAD
 def get_uuid():
     return str(uuid.uuid4())[-N_UUID_CHARACTERS:]
-=======
+
+
 def running_as_nucleus_pytest_user(client):
     if NUCLEUS_PYTEST_USER_ID in client.api_key:
         return True
     if os.environ.get("NUCLEUS_PYTEST_USER_ID") == NUCLEUS_PYTEST_USER_ID:
         return True
-    return False
->>>>>>> 272faeba
+    return False