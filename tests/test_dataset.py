from nucleus.job import JobError
import pytest
import os

from .helpers import (
    TEST_SLICE_NAME,
    TEST_DATASET_NAME,
    TEST_IMG_URLS,
    LOCAL_FILENAME,
    reference_id_from_url,
)

from nucleus import (
    Dataset,
    DatasetItem,
    UploadResponse,
    NucleusClient,
    NucleusAPIError,
)
from nucleus.constants import (
    NEW_ITEMS,
    UPDATED_ITEMS,
    IGNORED_ITEMS,
    ERROR_ITEMS,
    ERROR_PAYLOAD,
    DATASET_ID_KEY,
)

TEST_AUTOTAG_DATASET = "ds_bz43jm2jwm70060b3890"


def test_reprs():
    # Have to define here in order to have access to all relevant objects
    def test_repr(test_object: any):
        assert eval(str(test_object)) == test_object

    test_repr(
        DatasetItem(
            image_location="test_url",
            reference_id="test_reference_id",
            metadata={
                "made_with_pytest": True,
                "example_int": 0,
                "example_str": "hello",
                "example_float": 0.5,
                "example_dict": {
                    "nested": True,
                },
                "example_list": ["hello", 1, False],
            },
        )
    )
    test_repr(Dataset("test_dataset", NucleusClient(api_key="fake_key")))


@pytest.fixture()
def dataset(CLIENT):
    ds = CLIENT.create_dataset(TEST_DATASET_NAME)
    yield ds

    response = CLIENT.delete_dataset(ds.id)
    assert response == {"message": "Beginning dataset deletion..."}
<<<<<<< HEAD


def make_dataset_items():
    ds_items_with_metadata = []
    for i, url in enumerate(TEST_IMG_URLS):
        ds_items_with_metadata.append(
            DatasetItem(
                image_location=url,
                reference_id=reference_id_from_url(url),
                metadata={
                    "made_with_pytest": True,
                    "example_int": i,
                    "example_str": "hello",
                    "example_float": 0.5,
                    "example_dict": {
                        "nested": True,
                    },
                    "example_list": ["hello", i, False],
                },
            )
        )
    return ds_items_with_metadata
=======
>>>>>>> 41e93caa


def test_dataset_create_and_delete(CLIENT):
    # Creation
    ds = CLIENT.create_dataset(TEST_DATASET_NAME)
    assert isinstance(ds, Dataset)
    assert ds.name == TEST_DATASET_NAME
    assert ds.model_runs == []
    assert ds.slices == []
    assert ds.size == 0
    assert ds.items == []

    # Deletion
    response = CLIENT.delete_dataset(ds.id)
    assert response == {"message": "Beginning dataset deletion..."}


def test_dataset_append(dataset):
    def check_is_expected_response(response):
        assert isinstance(response, UploadResponse)
        resp_json = response.json()
        assert resp_json[DATASET_ID_KEY] == dataset.id
        assert resp_json[NEW_ITEMS] == len(TEST_IMG_URLS)
        assert resp_json[UPDATED_ITEMS] == 0
        assert resp_json[IGNORED_ITEMS] == 0
        assert resp_json[ERROR_ITEMS] == 0
        assert ERROR_PAYLOAD not in resp_json

    # Plain image upload
    ds_items_plain = []
    for url in TEST_IMG_URLS:
        ds_items_plain.append(DatasetItem(image_location=url))
    response = dataset.append(ds_items_plain)
    check_is_expected_response(response)

    # With reference ids and metadata:

    response = dataset.append(make_dataset_items())
    check_is_expected_response(response)


def test_dataset_append_local(CLIENT, dataset):
    ds_items_local = [DatasetItem(image_location=LOCAL_FILENAME)]
    response = dataset.append(ds_items_local)
    assert isinstance(response, UploadResponse)
    resp_json = response.json()
    assert resp_json[DATASET_ID_KEY] == dataset.id
    assert resp_json[NEW_ITEMS] == 1
    assert resp_json[UPDATED_ITEMS] == 0
    assert resp_json[IGNORED_ITEMS] == 0
    assert resp_json[ERROR_ITEMS] == 0
    assert ERROR_PAYLOAD not in resp_json


def test_dataset_append_async(dataset: Dataset):
    job = dataset.append(make_dataset_items(), asynchronous=True)
    job.sleep_until_complete()
    status = job.status()
    assert status == {
        "job_id": job.id,
        "status": "Completed",
        "message": {
            "image_upload_step": {"errored": 0, "pending": 0, "completed": 5},
            "started_image_processing": f"Dataset: {dataset.id}, Job: {job.id}",
            "ingest_to_reupload_queue": {
                "epoch": 1,
                "total": 5,
                "datasetId": f"{dataset.id}",
                "processed": 5,
            },
        },
    }


def test_dataset_append_async_with_local_path(dataset: Dataset):
    ds_items = make_dataset_items()
    ds_items[
        0
    ].image_location = "/a/fake/local/path/you/can/tell/is/local/but/is/fake"
    with pytest.raises(ValueError):
        dataset.append(ds_items, asynchronous=True)


def test_dataset_append_async_with_1_bad_url(dataset: Dataset):
    ds_items = make_dataset_items()
    ds_items[0].image_location = "https://looks.ok.but.is.not.accessible"
    job = dataset.append(ds_items, asynchronous=True)
    with pytest.raises(JobError):
        job.sleep_until_complete()
    assert job.status() == {
        "job_id": f"{job.id}",
        "status": "Errored",
        "message": {
            "final_error": (
                "One or more of the images you attempted to upload did not process"
                " correctly. Please see the status for an overview and the errors for "
                "more detailed messages."
            ),
            "image_upload_step": {"errored": 1, "pending": 0, "completed": 4},
            "ingest_to_reupload_queue": {
                "epoch": 1,
                "total": 5,
                "datasetId": f"{dataset.id}",
                "processed": 5,
            },
            "started_image_processing": f"Dataset: {dataset.id}, Job: {job.id}",
        },
    }
    assert job.errors() == [
        "One or more of the images you attempted to upload did not process correctly. Please see the status for an overview and the errors for more detailed messages.",
        # Todo: figure out why this error isn't propagating from image upload.
        'Failure when processing the image "https://looks.ok.but.is.not.accessible": {}',
    ]


def test_dataset_list_autotags(CLIENT, dataset):
    # Creation
    # List of Autotags should be empty
    autotag_response = CLIENT.list_autotags(dataset.id)
    assert autotag_response == []


def test_raises_error_for_duplicate():
    fake_dataset = Dataset("fake", NucleusClient("fake"))
    with pytest.raises(ValueError) as error:
        fake_dataset.append(
            [
                DatasetItem("fake", "duplicate"),
                DatasetItem("fake", "duplicate"),
            ]
        )
    assert (
        str(error.value)
        == "Duplicate reference ids found among dataset_items:"
        " {'duplicate': 'Count: 2'}"
    )


def test_dataset_export_autotag_scores(CLIENT):
    # This test can only run for the test user who has an indexed dataset.
    # TODO: if/when we can create autotags via api, create one instead.
    if os.environ.get("HAS_ACCESS_TO_TEST_DATA", False):
        dataset = CLIENT.get_dataset(TEST_AUTOTAG_DATASET)

        with pytest.raises(NucleusAPIError) as api_error:
            dataset.autotag_scores(autotag_name="NONSENSE_GARBAGE")
        assert (
            f"The autotag NONSENSE_GARBAGE was not found in dataset {TEST_AUTOTAG_DATASET}"
            in str(api_error.value)
        )

        scores = dataset.autotag_scores(autotag_name="TestTag")

        for column in ["dataset_item_ids", "ref_ids", "scores"]:
            assert column in scores
            assert len(scores[column]) > 0<|MERGE_RESOLUTION|>--- conflicted
+++ resolved
@@ -60,7 +60,6 @@
 
     response = CLIENT.delete_dataset(ds.id)
     assert response == {"message": "Beginning dataset deletion..."}
-<<<<<<< HEAD
 
 
 def make_dataset_items():
@@ -83,8 +82,6 @@
             )
         )
     return ds_items_with_metadata
-=======
->>>>>>> 41e93caa
 
 
 def test_dataset_create_and_delete(CLIENT):
