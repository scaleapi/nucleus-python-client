from pathlib import Path
import pytest
from nucleus import Dataset, DatasetItem, UploadResponse
from nucleus.constants import (
    NEW_ITEMS,
    UPDATED_ITEMS,
    IGNORED_ITEMS,
    ERROR_ITEMS,
    ERROR_PAYLOAD,
    DATASET_ID_KEY,
)


<<<<<<< HEAD
TEST_DATASET_NAME = "[PyTest] Test Dataset"
=======
TEST_DATASET_NAME = '[PyTest] Test Dataset'
TEST_SLICE_NAME = '[PyTest] Test Slice'
>>>>>>> f45727c7
TEST_IMG_URLS = [
    "s3://scaleapi-attachments/BDD/BDD/bdd100k/images/100k/train/6dd63871-831611a6.jpg",
    "s3://scaleapi-attachments/BDD/BDD/bdd100k/images/100k/train/82c1005c-e2d1d94f.jpg",
    "s3://scaleapi-attachments/BDD/BDD/bdd100k/images/100k/train/7f2e1814-6591087d.jpg",
    "s3://scaleapi-attachments/BDD/BDD/bdd100k/images/100k/train/06924f46-1708b96f.jpg",
    "s3://scaleapi-attachments/BDD/BDD/bdd100k/images/100k/train/89b42832-10d662f4.jpg",
]

<<<<<<< HEAD

@pytest.fixture(scope="module")
=======
@pytest.fixture()
>>>>>>> f45727c7
def dataset(CLIENT):
    ds = CLIENT.create_dataset(TEST_DATASET_NAME)
    yield ds

    CLIENT.delete_dataset(ds.id)

def test_dataset_create_and_delete(CLIENT):
    # Creation
    ds = CLIENT.create_dataset(TEST_DATASET_NAME)
    assert isinstance(ds, Dataset)
    assert ds.name == TEST_DATASET_NAME
    assert ds.model_runs == []
    assert ds.slices == []
    assert ds.size == 0
    assert ds.items == []

    # Deletion
    response = CLIENT.delete_dataset(ds.id)
    assert response == {}


def test_dataset_append(dataset):
    def check_is_expected_response(response):
        assert isinstance(response, UploadResponse)
        resp_json = response.json()
        assert resp_json[DATASET_ID_KEY] == dataset.id
        assert resp_json[NEW_ITEMS] == len(TEST_IMG_URLS)
        assert resp_json[UPDATED_ITEMS] == 0
        assert resp_json[IGNORED_ITEMS] == 0
        assert resp_json[ERROR_ITEMS] == 0
        assert ERROR_PAYLOAD not in resp_json

    # Plain image upload
    ds_items_plain = []
    for url in TEST_IMG_URLS:
        ds_items_plain.append(DatasetItem(image_location=url))
    response = dataset.append(ds_items_plain)
    check_is_expected_response(response)

    # With reference ids and metadata:
    ds_items_with_metadata = []
    for i, url in enumerate(TEST_IMG_URLS):
        ds_items_with_metadata.append(
            DatasetItem(
                image_location=url,
                reference_id=Path(url).name,
                metadata={
                    "made_with_pytest": True,
                    "example_int": i,
                    "example_str": "hello",
                    "example_float": 0.5,
                    "example_dict": {
                        "nested": True,
                    },
                    "example_list": ["hello", i, False],
                },
            )
        )

    response = dataset.append(ds_items_with_metadata)
    check_is_expected_response(response)


<<<<<<< HEAD
def test_dataset_list_autotags(CLIENT, dataset):
    # Creation
    # List of Autotags should be empty
    autotag_response = CLIENT.list_autotags(dataset.id)
    assert autotag_response == []
=======
def test_slice_create_and_delete(dataset):
    # Dataset upload
    ds_items = []
    for url in TEST_IMG_URLS:
        ds_items.append(DatasetItem(
            image_location=url,
            reference_id=Path(url).name,
        ))
    response = dataset.append(ds_items)
    assert ERROR_PAYLOAD not in response.json()

    # Slice creation
    slc = dataset.create_slice(
        name=TEST_SLICE_NAME,
        reference_ids=[item.reference_id for item in ds_items[:2]],
    )

    dataset_slices = dataset.slices
    assert len(dataset_slices) == 1
    assert slc.slice_id == dataset_slices[0]

    response = slc.info(id_type="reference_id")
    assert response["name"] == TEST_SLICE_NAME
    assert response["dataset_id"] == dataset.id
    assert len(response["reference_ids"]) == 2
    for item in ds_items[:2]:
        assert item.reference_id in response["reference_ids"]
    print(response)


def test_slice_append(dataset):
    # Dataset upload
    ds_items = []
    for url in TEST_IMG_URLS:
        ds_items.append(DatasetItem(
            image_location=url,
            reference_id=Path(url).name,
        ))
    response = dataset.append(ds_items)
    assert ERROR_PAYLOAD not in response.json()

    # Slice creation
    slc = dataset.create_slice(
        name=TEST_SLICE_NAME,
        reference_ids=[ds_items[0].reference_id],
    )

    # Insert duplicate first item
    slc.append(reference_ids=[item.reference_id for item in ds_items[:3]])

    response = slc.info(id_type="reference_ids")
    assert len(response["reference_ids"]) == 3
    for item in ds_items[:3]:
        assert item.reference_id in response["reference_ids"]
>>>>>>> f45727c7
<|MERGE_RESOLUTION|>--- conflicted
+++ resolved
@@ -10,13 +10,8 @@
     DATASET_ID_KEY,
 )
 
-
-<<<<<<< HEAD
-TEST_DATASET_NAME = "[PyTest] Test Dataset"
-=======
 TEST_DATASET_NAME = '[PyTest] Test Dataset'
 TEST_SLICE_NAME = '[PyTest] Test Slice'
->>>>>>> f45727c7
 TEST_IMG_URLS = [
     "s3://scaleapi-attachments/BDD/BDD/bdd100k/images/100k/train/6dd63871-831611a6.jpg",
     "s3://scaleapi-attachments/BDD/BDD/bdd100k/images/100k/train/82c1005c-e2d1d94f.jpg",
@@ -25,12 +20,7 @@
     "s3://scaleapi-attachments/BDD/BDD/bdd100k/images/100k/train/89b42832-10d662f4.jpg",
 ]
 
-<<<<<<< HEAD
-
-@pytest.fixture(scope="module")
-=======
 @pytest.fixture()
->>>>>>> f45727c7
 def dataset(CLIENT):
     ds = CLIENT.create_dataset(TEST_DATASET_NAME)
     yield ds
@@ -94,13 +84,12 @@
     check_is_expected_response(response)
 
 
-<<<<<<< HEAD
 def test_dataset_list_autotags(CLIENT, dataset):
     # Creation
     # List of Autotags should be empty
     autotag_response = CLIENT.list_autotags(dataset.id)
     assert autotag_response == []
-=======
+
 def test_slice_create_and_delete(dataset):
     # Dataset upload
     ds_items = []
@@ -154,5 +143,4 @@
     response = slc.info(id_type="reference_ids")
     assert len(response["reference_ids"]) == 3
     for item in ds_items[:3]:
-        assert item.reference_id in response["reference_ids"]
->>>>>>> f45727c7
+        assert item.reference_id in response["reference_ids"]