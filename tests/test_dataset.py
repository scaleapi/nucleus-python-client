--- conflicted
+++ resolved
@@ -178,20 +178,17 @@
 
     # Plain image upload
     ds_items_plain = []
-<<<<<<< HEAD
     for i, url in enumerate(TEST_IMG_URLS):
         # Upload just the first item in privacy mode
         upload_to_scale = i == 0
         ds_items_plain.append(
-            DatasetItem(image_location=url, upload_to_scale=upload_to_scale)
-=======
-    for url in TEST_IMG_URLS:
-        ds_items_plain.append(
-            DatasetItem(
-                image_location=url, reference_id=url.split("/")[-1] + "_plain"
-            )
->>>>>>> 17fb35b0
-        )
+            DatasetItem(
+                image_location=url,
+                upload_to_scale=upload_to_scale,
+                reference_id=url.split("/")[-1] + "_plain",
+            )
+        )
+
     response = dataset.append(ds_items_plain)
     check_is_expected_response(response)
 
