--- conflicted
+++ resolved
@@ -544,23 +544,37 @@
 
 
 @pytest.mark.integration
-<<<<<<< HEAD
+def test_scene_metadata_update(dataset_scene):
+    payload = TEST_LIDAR_SCENES
+    scenes = [
+        LidarScene.from_json(scene_json) for scene_json in payload[SCENES_KEY]
+    ]
+    update = payload[UPDATE_KEY]
+
+    job = dataset_scene.append(scenes, update=update, asynchronous=True)
+    job.sleep_until_complete()
+
+    scene_ref_id = scenes[0].reference_id
+    additional_metadata = {"some_new_key": 123}
+    dataset_scene.update_scene_metadata({scene_ref_id: additional_metadata})
+
+    expected_new_metadata = {**scenes[0].metadata, **additional_metadata}
+
+    updated_scene = dataset_scene.get_scene(scene_ref_id)
+    actual_metadata = updated_scene.metadata
+    assert expected_new_metadata == actual_metadata
+
+
+@pytest.mark.integration
 def test_video_scene_upload_async(dataset_scene):
     payload = TEST_VIDEO_SCENES
     scenes = [
         VideoScene.from_json(scene_json) for scene_json in payload[SCENES_KEY]
-=======
-def test_scene_metadata_update(dataset_scene):
-    payload = TEST_LIDAR_SCENES
-    scenes = [
-        LidarScene.from_json(scene_json) for scene_json in payload[SCENES_KEY]
->>>>>>> b237e6e8
     ]
     update = payload[UPDATE_KEY]
 
     job = dataset_scene.append(scenes, update=update, asynchronous=True)
     job.sleep_until_complete()
-<<<<<<< HEAD
     status = job.status()
 
     assert status == {
@@ -680,15 +694,24 @@
     time.sleep(1)
     scenes = dataset_scene.scenes
     assert len(scenes) == 0, f"Expected to delete all scenes, got: {scenes}"
-=======
+
+
+@pytest.mark.integration
+def test_video_scene_metadata_update(dataset_scene):
+    payload = TEST_VIDEO_SCENES
+    scenes = [
+        VideoScene.from_json(scene_json) for scene_json in payload[SCENES_KEY]
+    ]
+    update = payload[UPDATE_KEY]
+
+    job = dataset_scene.append(scenes, update=update, asynchronous=True)
+    job.sleep_until_complete()
 
     scene_ref_id = scenes[0].reference_id
     additional_metadata = {"some_new_key": 123}
     dataset_scene.update_scene_metadata({scene_ref_id: additional_metadata})
-
     expected_new_metadata = {**scenes[0].metadata, **additional_metadata}
 
     updated_scene = dataset_scene.get_scene(scene_ref_id)
     actual_metadata = updated_scene.metadata
-    assert expected_new_metadata == actual_metadata
->>>>>>> b237e6e8
+    assert expected_new_metadata == actual_metadata