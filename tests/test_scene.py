--- conflicted
+++ resolved
@@ -259,10 +259,9 @@
 
     response = dataset.append(scenes, update=update)
 
-<<<<<<< HEAD
     assert response["dataset_id"] == dataset.id
     assert response["new_scenes"] == len(scenes)
-=======
+
     assert status == {
         "job_id": job.job_id,
         "status": "Completed",
@@ -279,7 +278,6 @@
         "completed_steps": 1,
         "total_steps": 1,
     }
->>>>>>> 16dda47d
 
 
 @pytest.mark.integration
