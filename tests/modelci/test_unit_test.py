from nucleus.modelci.unit_test import UnitTest
from tests.helpers import (
<<<<<<< HEAD
=======
    EVAL_FUNCTION_COMPARISON,
    EVAL_FUNCTION_THRESHOLD,
    TEST_EVAL_FUNCTION_ID,
>>>>>>> 762af1cb
    TEST_SLICE_NAME,
    get_uuid,
)
<<<<<<< HEAD

from nucleus.modelci.unit_test import UnitTest


def test_unit_test_metric_creation(CLIENT, unit_test):
    # create some dataset_items for the unit test to reference
    iou = CLIENT.modelci.eval_functions.iou
    unit_test_metric = unit_test.add_criteria(iou() > EVAL_FUNCTION_THRESHOLD)
=======
from tests.test_dataset import make_dataset_items


def test_unit_test_metric_creation_from_class(unit_test):
    # create some dataset_items for the unit test to reference
    unit_test_metric = unit_test.add_metric(
        eval_function_id=TEST_EVAL_FUNCTION_ID,
        threshold=EVAL_FUNCTION_THRESHOLD,
        threshold_comparison=EVAL_FUNCTION_COMPARISON,
    )
>>>>>>> 762af1cb
    assert unit_test_metric.unit_test_id == unit_test.id
    assert unit_test_metric.eval_function_id
    assert unit_test_metric.threshold == EVAL_FUNCTION_THRESHOLD
    assert unit_test_metric.threshold_comparison == EVAL_FUNCTION_COMPARISON

    metrics = unit_test.get_criteria()
    assert isinstance(metrics, list)
    assert len(metrics) == 1
    assert metrics[0] == unit_test_metric


def test_list_unit_test(CLIENT, dataset):
    # create some dataset_items for the unit test to reference
    items = make_dataset_items()
    dataset.append(items)
    test_name = "unit_test_" + get_uuid()  # use uuid to make unique
    slc = dataset.create_slice(
        name=TEST_SLICE_NAME,
        reference_ids=[items[0].reference_id],
    )

    e = CLIENT.modelci.eval_functions
    unit_test = CLIENT.modelci.create_unit_test(
        name=test_name,
        slice_id=slc.slice_id,
        evaluation_metrics=[e.iou() > 0.5],
    )

    unit_tests = CLIENT.modelci.list_unit_tests()
    assert all(isinstance(unit_test, UnitTest) for unit_test in unit_tests)
    assert unit_test in unit_tests<|MERGE_RESOLUTION|>--- conflicted
+++ resolved
@@ -1,35 +1,17 @@
 from nucleus.modelci.unit_test import UnitTest
 from tests.helpers import (
-<<<<<<< HEAD
-=======
     EVAL_FUNCTION_COMPARISON,
     EVAL_FUNCTION_THRESHOLD,
-    TEST_EVAL_FUNCTION_ID,
->>>>>>> 762af1cb
     TEST_SLICE_NAME,
     get_uuid,
 )
-<<<<<<< HEAD
-
-from nucleus.modelci.unit_test import UnitTest
+from tests.test_dataset import make_dataset_items
 
 
 def test_unit_test_metric_creation(CLIENT, unit_test):
     # create some dataset_items for the unit test to reference
     iou = CLIENT.modelci.eval_functions.iou
     unit_test_metric = unit_test.add_criteria(iou() > EVAL_FUNCTION_THRESHOLD)
-=======
-from tests.test_dataset import make_dataset_items
-
-
-def test_unit_test_metric_creation_from_class(unit_test):
-    # create some dataset_items for the unit test to reference
-    unit_test_metric = unit_test.add_metric(
-        eval_function_id=TEST_EVAL_FUNCTION_ID,
-        threshold=EVAL_FUNCTION_THRESHOLD,
-        threshold_comparison=EVAL_FUNCTION_COMPARISON,
-    )
->>>>>>> 762af1cb
     assert unit_test_metric.unit_test_id == unit_test.id
     assert unit_test_metric.eval_function_id
     assert unit_test_metric.threshold == EVAL_FUNCTION_THRESHOLD
@@ -37,8 +19,7 @@
 
     metrics = unit_test.get_criteria()
     assert isinstance(metrics, list)
-    assert len(metrics) == 1
-    assert metrics[0] == unit_test_metric
+    assert unit_test_metric in metrics
 
 
 def test_list_unit_test(CLIENT, dataset):
@@ -55,7 +36,7 @@
     unit_test = CLIENT.modelci.create_unit_test(
         name=test_name,
         slice_id=slc.slice_id,
-        evaluation_metrics=[e.iou() > 0.5],
+        evaluation_criteria=[e.iou() > 0.5],
     )
 
     unit_tests = CLIENT.modelci.list_unit_tests()
