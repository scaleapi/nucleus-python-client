--- conflicted
+++ resolved
@@ -1,14 +1,8 @@
 import copy
-<<<<<<< HEAD
-import pytest
-from nucleus import Slice, NucleusClient, DatasetItem, BoxAnnotation, Dataset
-=======
-import uuid
 
 import pytest
 
 from nucleus import BoxAnnotation, Dataset, DatasetItem, NucleusClient, Slice
->>>>>>> e2cfc7a2
 from nucleus.constants import (
     ANNOTATIONS_KEY,
     BOX_TYPE,
@@ -18,20 +12,13 @@
 from nucleus.job import AsyncJob
 
 from .helpers import (
-    DATASET_WITH_AUTOTAG,
     NUCLEUS_PYTEST_USER_ID,
-<<<<<<< HEAD
-=======
     TEST_BOX_ANNOTATIONS,
->>>>>>> e2cfc7a2
     TEST_DATASET_NAME,
     TEST_IMG_URLS,
     TEST_PROJECT_ID,
-<<<<<<< HEAD
+    TEST_SLICE_NAME,
     get_uuid,
-=======
-    TEST_SLICE_NAME,
->>>>>>> e2cfc7a2
     reference_id_from_url,
 )
 
