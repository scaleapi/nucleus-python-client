--- conflicted
+++ resolved
@@ -1,12 +1,6 @@
 from typing import Dict, List, Optional, Type, Union
-
-<<<<<<< HEAD
+import requests
 from nucleus.annotation import check_all_mask_paths_remote
-=======
-import requests
-
-from nucleus.annotation import check_all_annotation_paths_remote
->>>>>>> c25d271b
 from nucleus.job import AsyncJob
 from nucleus.utils import serialize_and_write_to_presigned_url
 
