--- conflicted
+++ resolved
@@ -124,9 +124,7 @@
             load_model_fn: Function that when run, loads a model, e.g. a Pytorch module
             load_predict_fn: Function that when called with model, returns a function that carries out inference
             bundle_url: Only for self-hosted mode. Desired location of bundle.
-<<<<<<< HEAD
             Overrides any value given by self.bundle_location_fn
-=======
             requirements: A list of python package requirements, e.g.
                 ["tensorflow==2.3.0", "tensorflow-hub==0.11.0"]. If no list has been passed, will default to the currently
                 imported list of packages.
@@ -138,7 +136,6 @@
                 "cuda_version": Version of cuda used, e.g. "11.0".
                 "cudnn_version" Version of cudnn used, e.g. "cudnn8-devel".
                 "tensorflow_version": Version of tensorflow, e.g. "2.3.0". Only applicable if framework_type is tensorflow
->>>>>>> 8f898a82
         """
 
         if (model is not None and load_model_fn is not None) or (
@@ -176,7 +173,8 @@
                 load_predict_fn
             )
             bundle_metadata["load_model_fn"] = inspect.getsource(
-                load_model_fn)  # type: ignore
+                load_model_fn  # type: ignore
+            )  # type: ignore
         serialized_bundle = cloudpickle.dumps(bundle)
 
         if self.is_self_hosted:
@@ -253,21 +251,6 @@
              A ModelEndpoint object that can be used to make requests to the endpoint.
 
         """
-<<<<<<< HEAD
-        if requirements is None:
-            requirements_inferred = find_packages_from_imports(globals())
-            requirements = [
-                f"{key}=={value}"
-                for key, value in requirements_inferred.items()
-            ]
-            logger.info(
-                "Using \n%s\n for model endpoint %s",
-                requirements,
-                endpoint_name,
-            )
-=======
-        # TODO test
->>>>>>> 8f898a82
         payload = dict(
             endpoint_name=endpoint_name,
             bundle_name=model_bundle.name,
