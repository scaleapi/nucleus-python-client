import inspect
import logging
import os
import shutil
import tempfile
from typing import Any, Callable, Dict, List, Optional, TypeVar, Union

import cloudpickle
import requests

from nucleus.connection import Connection
from nucleus.deploy.constants import (
    ASYNC_TASK_PATH,
    ASYNC_TASK_RESULT_PATH,
    ENDPOINT_PATH,
    MODEL_BUNDLE_SIGNED_URL_PATH,
    SCALE_DEPLOY_ENDPOINT,
    SYNC_TASK_PATH,
)
from nucleus.deploy.find_packages import (
    find_packages_from_imports,
    get_imports,
)
from nucleus.deploy.model_bundle import ModelBundle
from nucleus.deploy.model_endpoint import AsyncModelEndpoint, SyncModelEndpoint
from nucleus.deploy.request_validation import validate_task_request

DEFAULT_NETWORK_TIMEOUT_SEC = 120

logger = logging.getLogger(__name__)
logging.basicConfig()

DeployModel_T = TypeVar("DeployModel_T")


class DeployClient:
    """Scale Deploy Python Client extension."""

    def __init__(
        self,
        api_key: str,
        endpoint: str = SCALE_DEPLOY_ENDPOINT,
        is_self_hosted: bool = False,
    ):
        """
        Initializes a Scale Deploy Client.

        Parameters:
            api_key: Your Scale API key
            endpoint: The Scale Deploy Endpoint (this should not need to be changed)
            is_self_hosted: True iff you are connecting to a self-hosted Scale Deploy
        """
        self.connection = Connection(api_key, endpoint)
        self.is_self_hosted = is_self_hosted
        self.upload_bundle_fn: Optional[Callable[[str, str], None]] = None
        self.endpoint_auth_decorator_fn: Callable[
            [Dict[str, Any]], Dict[str, Any]
        ] = lambda x: x
        self.bundle_location_fn: Optional[Callable[[], str]] = None

    def __repr__(self):
        return f"DeployClient(connection='{self.connection}')"

    def __eq__(self, other):
        return self.connection == other.connection

    def register_upload_bundle_fn(
        self, upload_bundle_fn: Callable[[str, str], None]
    ):
        """
        For self-hosted mode only. Registers a function that handles model bundle upload. This function is called as

        upload_bundle_fn(serialized_bundle, bundle_url)

        This function should directly write the contents of serialized_bundle as a binary string into bundle_url.

        See register_bundle_location_fn for more notes on the signature of upload_bundle_fn

        Parameters:
            upload_bundle_fn: Function that takes in a serialized bundle, and uploads that bundle to an appropriate
                location. Only needed for self-hosted mode.
        """
        self.upload_bundle_fn = upload_bundle_fn

    def register_bundle_location_fn(
        self, bundle_location_fn: Callable[[], str]
    ):
        """
        For self-hosted mode only. Registers a function that gives a location for a model bundle. Should give different
        locations each time. This function is called as bundle_location_fn(), and should return a bundle_url that
        register_upload_bundle_fn can take.

        Strictly, bundle_location_fn() does not need to return a str. The only requirement is that if bundle_location_fn
        returns a value of type T, then upload_bundle_fn() takes in an object of type T as its second argument
        (i.e. bundle_url).

        Parameters:
            bundle_location_fn: Function that generates bundle_urls for upload_bundle_fn.
        """
        self.bundle_location_fn = bundle_location_fn

    def register_endpoint_auth_decorator(self, endpoint_auth_decorator_fn):
        """
        For self-hosted mode only. Registers a function that modifies the endpoint creation payload to include
        required fields for self-hosting.
        """
        self.endpoint_auth_decorator_fn = endpoint_auth_decorator_fn

    def create_model_bundle_from_dir(
        self,
        model_bundle_name: str,
        base_path: str,
        requirements_path: str,
        env_params: Dict[str, str],
        load_predict_fn_module_path: str,
        load_model_fn_module_path: str,
    ) -> ModelBundle:
        """
        Packages up code from a local filesystem folder and uploads that as a bundle to Scale Deploy.
        In this mode, a bundle is just local code instead of a serialized object.

        Parameters:
            model_bundle_name: Name of model bundle you want to create. This acts as a unique identifier.
            base_path: The path on the local filesystem where the bundle code lives.
            requirements_path: A path on the local filesystem where a requirements.txt file lives.
            env_params: A dictionary that dictates environment information e.g.
                the use of pytorch or tensorflow, which cuda/cudnn versions to use.
                Specifically, the dictionary should contain the following keys:
                "framework_type": either "tensorflow" or "pytorch".
                "pytorch_version": Version of pytorch, e.g. "1.5.1", "1.7.0", etc. Only applicable if framework_type is pytorch
                "cuda_version": Version of cuda used, e.g. "11.0".
                "cudnn_version" Version of cudnn used, e.g. "cudnn8-devel".
                "tensorflow_version": Version of tensorflow, e.g. "2.3.0". Only applicable if framework_type is tensorflow
            load_predict_fn_module_path: A python module path within base_path for a function that, when called with the output of
                load_model_fn_module_path, returns a function that carries out inference.
            load_model_fn_module_path: A python module path within base_path for a function that returns a model. The output feeds into
                the function located at load_predict_fn_module_path.
        """
        with open(requirements_path, "r", encoding="utf-8") as req_f:
            requirements = req_f.read().splitlines()

        tmpdir = tempfile.mkdtemp()
        try:
            tmparchive = os.path.join(tmpdir, "bundle")
            root_dir = os.path.dirname(base_path)
            base_dir = os.path.basename(base_path)

            with open(
                shutil.make_archive(
                    base_name=tmparchive,
                    format="zip",
                    root_dir=root_dir,
                    base_dir=base_dir,
                ),
                "rb",
            ) as zip_f:
                data = zip_f.read()
        finally:
            shutil.rmtree(tmpdir)

        model_bundle_url = self.connection.post(
            {}, MODEL_BUNDLE_SIGNED_URL_PATH
        )
        s3_path = model_bundle_url["signedUrl"]

        # NOTE: Right now, the signedUrl endpoint returns a path that ends with a UUID,
        # without the ability to specify a suffix (i.e. a file extension). This means that
        # we'll have to find another means of distinguishing file types.
        raw_bundle_url = (
            "s3://{model_bundle_url['bucket']}/{model_bundle_url['key']}"
        )
        logger.info(
            "create_model_bundle_from_dir: raw_bundle_url=%s",
            raw_bundle_url,
        )

        requests.put(s3_path, data=data)

        bundle_metadata = {
            "load_predict_fn_module_path": load_predict_fn_module_path,
            "load_model_fn_module_path": load_model_fn_module_path,
            "base_dir": base_dir,
        }

        self.connection.post(
            payload=dict(
                packaging_type="zip",
                bundle_name=model_bundle_name,
                location=raw_bundle_url,
                bundle_metadata=bundle_metadata,
                requirements=requirements,
                env_params=env_params,
            ),
            route="model_bundle",
        )
        return ModelBundle(model_bundle_name)

    def create_model_bundle(
        self,
        model_bundle_name: str,
        env_params: Dict[str, str],
        *,
        load_predict_fn: Optional[
            Callable[[DeployModel_T], Callable[[Any], Any]]
        ] = None,
        predict_fn_or_cls: Optional[Callable[[Any], Any]] = None,
        requirements: Optional[List[str]] = None,
        model: Optional[DeployModel_T] = None,
        load_model_fn: Optional[Callable[[], DeployModel_T]] = None,
        bundle_url: Optional[str] = None,
        globals_copy: Optional[Dict[str, Any]] = None,
    ) -> ModelBundle:
        """
        Grabs a s3 signed url and uploads a model bundle to Scale Deploy.

        A model bundle consists of exactly {predict_fn_or_cls}, {load_predict_fn + model}, or {load_predict_fn + load_model_fn}.
        Pre/post-processing code can be included inside load_predict_fn/model or in predict_fn_or_cls call.

        Parameters:
            model_bundle_name: Name of model bundle you want to create. This acts as a unique identifier.
            predict_fn_or_cls: Function or a Callable class that runs end-to-end (pre/post processing and model inference) on the call.
                I.e. `predict_fn_or_cls(REQUEST) -> RESPONSE`.
            model: Typically a trained Neural Network, e.g. a Pytorch module
            load_predict_fn: Function that when called with model, returns a function that carries out inference
                I.e. `load_predict_fn(model) -> func; func(REQUEST) -> RESPONSE`
            load_model_fn: Function that when run, loads a model, e.g. a Pytorch module
                I.e. `load_predict_fn(load_model_fn()) -> func; func(REQUEST) -> RESPONSE`
            bundle_url: Only for self-hosted mode. Desired location of bundle.
            Overrides any value given by self.bundle_location_fn
            requirements: A list of python package requirements, e.g.
                ["tensorflow==2.3.0", "tensorflow-hub==0.11.0"]. If no list has been passed, will default to the currently
                imported list of packages.
            env_params: A dictionary that dictates environment information e.g.
                the use of pytorch or tensorflow, which cuda/cudnn versions to use.
                Specifically, the dictionary should contain the following keys:
                "framework_type": either "tensorflow" or "pytorch".
                "pytorch_version": Version of pytorch, e.g. "1.5.1", "1.7.0", etc. Only applicable if framework_type is pytorch
                "cuda_version": Version of cuda used, e.g. "11.0".
                "cudnn_version" Version of cudnn used, e.g. "cudnn8-devel".
                "tensorflow_version": Version of tensorflow, e.g. "2.3.0". Only applicable if framework_type is tensorflow
            globals_copy: Dictionary of the global symbol table. Normally provided by `globals()` built-in function.
        """

        check_args = [
            predict_fn_or_cls is not None,
            load_predict_fn is not None and model is not None,
            load_predict_fn is not None and load_model_fn is not None,
        ]

        if sum(check_args) != 1:
            raise ValueError(
                "A model bundle consists of exactly {predict_fn_or_cls}, {load_predict_fn + model}, or {load_predict_fn + load_model_fn}."
            )
        # TODO should we try to catch when people intentionally pass both model and load_model_fn as None?

        if requirements is None:
            # TODO explore: does globals() actually work as expected? Should we use globals_copy instead?
            requirements_inferred = find_packages_from_imports(globals())
            requirements = [
                f"{key}=={value}"
                for key, value in requirements_inferred.items()
            ]
            logger.info(
                "Using \n%s\n for model bundle %s",
                requirements,
                model_bundle_name,
            )

<<<<<<< HEAD
        bundle: Union[
            Callable[[Any], Any], Dict[str, Any], None
        ]  # validate bundle
=======
        # Prepare cloudpickle for external imports
        if globals_copy:
            for module in get_imports(globals_copy):
                if module.__name__ == cloudpickle.__name__:
                    # Avoid recursion
                    # register_pickle_by_value does not work properly with itself
                    continue
                cloudpickle.register_pickle_by_value(module)

>>>>>>> eb7f0153
        bundle_metadata = {}
        # Create bundle
        if predict_fn_or_cls:
            bundle = predict_fn_or_cls
            if inspect.isfunction(predict_fn_or_cls):
                source_code = inspect.getsource(predict_fn_or_cls)
            else:
                source_code = inspect.getsource(predict_fn_or_cls.__class__)
            bundle_metadata["predict_fn_or_cls"] = source_code
        elif model is not None:
            bundle = dict(model=model, load_predict_fn=load_predict_fn)
            bundle_metadata["load_predict_fn"] = inspect.getsource(
                load_predict_fn  # type: ignore
            )
        else:
            bundle = dict(
                load_model_fn=load_model_fn, load_predict_fn=load_predict_fn
            )
            bundle_metadata["load_predict_fn"] = inspect.getsource(
                load_predict_fn  # type: ignore
            )
            bundle_metadata["load_model_fn"] = inspect.getsource(
                load_model_fn  # type: ignore
            )

        serialized_bundle = cloudpickle.dumps(bundle)

        if self.is_self_hosted:
            if self.upload_bundle_fn is None:
                raise ValueError("Upload_bundle_fn should be registered")
            if self.bundle_location_fn is None and bundle_url is None:
                raise ValueError(
                    "Need either bundle_location_fn or bundle_url to know where to upload bundles"
                )
            if bundle_url is None:
                bundle_url = self.bundle_location_fn()  # type: ignore
            self.upload_bundle_fn(serialized_bundle, bundle_url)
            raw_bundle_url = bundle_url
        else:
            # Grab a signed url to make upload to
            model_bundle_s3_url = self.connection.post(
                {}, MODEL_BUNDLE_SIGNED_URL_PATH
            )
            s3_path = model_bundle_s3_url["signedUrl"]
            raw_bundle_url = f"s3://{model_bundle_s3_url['bucket']}/{model_bundle_s3_url['key']}"

            # Make bundle upload

            requests.put(s3_path, data=serialized_bundle)

        self.connection.post(
            payload=dict(
                packaging_type="cloudpickle",
                bundle_name=model_bundle_name,
                location=raw_bundle_url,
                bundle_metadata=bundle_metadata,
                requirements=requirements,
                env_params=env_params,
            ),
            route="model_bundle",
        )  # TODO use return value somehow
        # resp["data"]["bundle_name"] should equal model_bundle_name
        # TODO check that a model bundle was created and no name collisions happened
        return ModelBundle(model_bundle_name)

    def create_model_endpoint(
        self,
        endpoint_name: str,
        model_bundle: ModelBundle,
        cpus: int,
        memory: str,
        gpus: int,
        min_workers: int,
        max_workers: int,
        per_worker: int,
        gpu_type: Optional[str] = None,
        overwrite_existing_endpoint: bool = False,
        endpoint_type: str = "async",
    ) -> Union[AsyncModelEndpoint, SyncModelEndpoint]:
        """
        Creates a Model Endpoint that is able to serve requests.
        Corresponds to POST/PUT endpoints

        Parameters:
            endpoint_name: Name of model endpoint. Must be unique.
            model_bundle: The ModelBundle that you want your Model Endpoint to serve
            cpus: Number of cpus each worker should get, e.g. 1, 2, etc.
            memory: Amount of memory each worker should get, e.g. "4Gi", "512Mi", etc.
            gpus: Number of gpus each worker should get, e.g. 0, 1, etc.
            min_workers: Minimum number of workers for model endpoint
            max_workers: Maximum number of workers for model endpoint
            per_worker: An autoscaling parameter. Use this to make a tradeoff between latency and costs,
                a lower per_worker will mean more workers are created for a given workload
            gpu_type: If specifying a non-zero number of gpus, this controls the type of gpu requested. Current options are
                "nvidia-tesla-t4" for NVIDIA T4s, or "nvidia-tesla-v100" for NVIDIA V100s.
            overwrite_existing_endpoint: Whether or not we should overwrite existing endpoints
            endpoint_type: Either "sync" or "async". Type of endpoint we want to instantiate.

        Returns:
             A ModelEndpoint object that can be used to make requests to the endpoint.

        """
        payload = dict(
            endpoint_name=endpoint_name,
            bundle_name=model_bundle.name,
            cpus=cpus,
            memory=memory,
            gpus=gpus,
            gpu_type=gpu_type,
            min_workers=min_workers,
            max_workers=max_workers,
            per_worker=per_worker,
            endpoint_type=endpoint_type,
        )
        if gpus == 0:
            del payload["gpu_type"]
        elif gpus > 0 and gpu_type is None:
            raise ValueError("If nonzero gpus, must provide gpu_type")
        payload = self.endpoint_auth_decorator_fn(payload)
        if overwrite_existing_endpoint:
            resp = self.connection.put(
                payload, f"{ENDPOINT_PATH}/{endpoint_name}"
            )
        else:
            resp = self.connection.post(payload, ENDPOINT_PATH)
        endpoint_creation_task_id = resp.get(
            "endpoint_creation_task_id", None
        )  # TODO probably throw on None
        logger.info(
            "Endpoint creation task id is %s", endpoint_creation_task_id
        )
        if endpoint_type == "async":
            return AsyncModelEndpoint(endpoint_id=endpoint_name, client=self)
        elif endpoint_type == "sync":
            return SyncModelEndpoint(endpoint_id=endpoint_name, client=self)
        else:
            raise ValueError(
                "Endpoint should be one of the types 'sync' or 'async'"
            )

    # Relatively small wrappers around http requests

    def list_model_bundles(self) -> List[ModelBundle]:
        """
        Returns a list of model bundles that the user owns.

        Returns:
            A list of ModelBundle objects
        """
        resp = self.connection.get("model_bundle")
        model_bundles = [
            ModelBundle(name=item["bundle_name"]) for item in resp["bundles"]
        ]
        return model_bundles

    def list_model_endpoints(
        self,
    ) -> List[Union[AsyncModelEndpoint, SyncModelEndpoint]]:
        """
        Lists all model endpoints that the user owns.
        TODO: single get_model_endpoint(self)? route doesn't exist serverside I think

        Returns:
            A list of ModelEndpoint objects
        """
        resp = self.connection.get(ENDPOINT_PATH)
        async_endpoints: List[Union[AsyncModelEndpoint, SyncModelEndpoint]] = [
            AsyncModelEndpoint(endpoint_id=endpoint["name"], client=self)
            for endpoint in resp["endpoints"]
            if endpoint["endpoint_type"] == "async"
        ]
        sync_endpoints: List[Union[AsyncModelEndpoint, SyncModelEndpoint]] = [
            SyncModelEndpoint(endpoint_id=endpoint["name"], client=self)
            for endpoint in resp["endpoints"]
            if endpoint["endpoint_type"] == "sync"
        ]
        return async_endpoints + sync_endpoints

    def delete_model_bundle(self, model_bundle: ModelBundle):
        """
        Deletes the model bundle on the server.
        """
        route = f"model_bundle/{model_bundle.name}"
        resp = self.connection.delete(route)
        return resp["deleted"]

    def delete_model_endpoint(
        self, model_endpoint: Union[AsyncModelEndpoint, SyncModelEndpoint]
    ):
        """
        Deletes a model endpoint.
        """
        route = f"{ENDPOINT_PATH}/{model_endpoint.endpoint_id}"
        resp = self.connection.delete(route)
        return resp["deleted"]

    def sync_request(
        self,
        endpoint_id: str,
        url: Optional[str] = None,
        args: Optional[Dict] = None,
        return_pickled: bool = True,
    ) -> Dict[str, Any]:
        """
        Not recommended for use, instead use functions provided by SyncModelEndpoint
        Makes a request to the Sync Model Endpoint at endpoint_id, and blocks until request completion or timeout.
        Endpoint at endpoint_id must be a SyncModelEndpoint, otherwise this request will fail.

        Parameters:
            endpoint_id: The id of the endpoint to make the request to
            url: A url that points to a file containing model input.
                Must be accessible by Scale Deploy, hence it needs to either be public or a signedURL.
            args: A dictionary of arguments to the `predict` function defined in your model bundle.
                Must be json-serializable, i.e. composed of str, int, float, etc.
                If your `predict` function has signature `predict(foo, bar)`, then args should be a dictionary with
                keys `foo` and `bar`. Exactly one of url and args must be specified.
            return_pickled: Whether the python object returned is pickled, or directly written to the file returned.

        Returns:
            A dictionary with key either "result_url" or "result", depending on the value of `return_pickled`.
            If `return_pickled` is true, the key will be "result_url",
            and the value is a signedUrl that contains a cloudpickled Python object,
            the result of running inference on the model input.
            Example output:
                `https://foo.s3.us-west-2.amazonaws.com/bar/baz/qux?xyzzy`

            Otherwise, if `return_pickled` is false, the key will be "result",
            and the value is the output of the endpoint's `predict` function, serialized as json.
        """
        validate_task_request(url=url, args=args)
        payload: Dict[str, Any] = dict(return_pickled=return_pickled)
        if url is not None:
            payload["url"] = url
        if args is not None:
            payload["args"] = args
        resp = self.connection.post(
            payload=payload,
            route=f"{SYNC_TASK_PATH}/{endpoint_id}",
        )
        return resp

    def async_request(
        self,
        endpoint_id: str,
        url: Optional[str] = None,
        args: Optional[Dict] = None,
        return_pickled: bool = True,
    ) -> str:
        """
        Not recommended to use this, instead we recommend to use functions provided by AsyncModelEndpoint.
        Makes a request to the Async Model Endpoint at endpoint_id, and immediately returns a key that can be used to retrieve
        the result of inference at a later time.
        Endpoint

        Parameters:
            endpoint_id: The id of the endpoint to make the request to
            url: A url that points to a file containing model input.
                Must be accessible by Scale Deploy, hence it needs to either be public or a signedURL.
            args: A dictionary of arguments to the ModelBundle's predict function.
                Must be json-serializable, i.e. composed of str, int, float, etc.
                If your `predict` function has signature `predict(foo, bar)`, then args should be a dictionary with
                keys `foo` and `bar`. Exactly one of url and args must be specified.
            return_pickled: Whether the python object returned is pickled, or directly written to the file returned.

        Returns:
            An id/key that can be used to fetch inference results at a later time.
            Example output:
                `abcabcab-cabc-abca-0123456789ab`
        """
        validate_task_request(url=url, args=args)
        payload: Dict[str, Any] = dict(return_pickled=return_pickled)
        if url is not None:
            payload["url"] = url
        if args is not None:
            payload["args"] = args

        resp = self.connection.post(
            payload=payload,
            route=f"{ASYNC_TASK_PATH}/{endpoint_id}",
        )
        return resp["task_id"]

    def get_async_response(self, async_task_id: str) -> Dict[str, Any]:
        """
        Not recommended to use this, instead we recommend to use functions provided by AsyncModelEndpoint.
        Gets inference results from a previously created task.

        Parameters:
            async_task_id: The id/key returned from a previous invocation of async_request.

        Returns:
            A dictionary that contains task status and optionally a result url or result if the task has completed.
            Result url or result will be returned if the task has succeeded. Will return a result url iff `return_pickled`
            was set to True on task creation.
            Dictionary's keys are as follows:
            state: 'PENDING' or 'SUCCESS' or 'FAILURE'
            result_url: a url pointing to inference results. This url is accessible for 12 hours after the request has been made.
            result: the value returned by the endpoint's `predict` function, serialized as json
            Example output:
                `{'state': 'SUCCESS', 'result_url': 'https://foo.s3.us-west-2.amazonaws.com/bar/baz/qux?xyzzy'}`
        TODO: do we want to read the results from here as well? i.e. translate result_url into a python object
        """

        resp = self.connection.get(
            route=f"{ASYNC_TASK_RESULT_PATH}/{async_task_id}"
        )
        return resp

    def batch_async_request(self, endpoint_id: str, urls: List[str]):
        """
        Sends a batch inference request to the Model Endpoint at endpoint_id, returns a key that can be used to retrieve
        the results of inference at a later time.

        Parameters:
            endpoint_id: The id of the endpoint to make the request to
            urls: A list of urls, each pointing to a file containing model input.
                Must be accessible by Scale Deploy, hence urls need to either be public or signedURLs.

        Returns:
            An id/key that can be used to fetch inference results at a later time
        """
        raise NotImplementedError

    def get_batch_async_response(self, batch_async_task_id: str):
        """
        TODO not sure about how the batch task returns an identifier for the batch.
        Gets inference results from a previously created batch task.

        Parameters:
            batch_async_task_id: An id representing the batch task job

        Returns:
            TODO Something similar to a list of signed s3URLs
        """
        raise NotImplementedError<|MERGE_RESOLUTION|>--- conflicted
+++ resolved
@@ -266,11 +266,6 @@
                 model_bundle_name,
             )
 
-<<<<<<< HEAD
-        bundle: Union[
-            Callable[[Any], Any], Dict[str, Any], None
-        ]  # validate bundle
-=======
         # Prepare cloudpickle for external imports
         if globals_copy:
             for module in get_imports(globals_copy):
@@ -280,7 +275,9 @@
                     continue
                 cloudpickle.register_pickle_by_value(module)
 
->>>>>>> eb7f0153
+        bundle: Union[
+            Callable[[Any], Any], Dict[str, Any], None
+        ]  # validate bundle
         bundle_metadata = {}
         # Create bundle
         if predict_fn_or_cls:
