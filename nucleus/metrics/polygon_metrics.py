import sys
from abc import abstractmethod
from typing import List, Union

import numpy as np

from nucleus.annotation import AnnotationList, BoxAnnotation, PolygonAnnotation
from nucleus.prediction import BoxPrediction, PolygonPrediction, PredictionList

<<<<<<< HEAD
from .base import Metric, ScalarResult
from .filters import confidence_filter
=======
from .base import Metric, MetricResult
from .filters import confidence_filter, polygon_label_filter
from .metric_utils import compute_average_precision
>>>>>>> 72e245f5
from .polygon_utils import (
    BoxOrPolygonAnnotation,
    BoxOrPolygonPrediction,
    get_true_false_positives_confidences,
    group_boxes_or_polygons_by_label,
    iou_assignments,
    label_match_wrapper,
    num_true_positives,
)


class PolygonMetric(Metric):
    """Abstract class for metrics of box and polygons.

    The PolygonMetric class automatically filters incoming annotations and
    predictions for only box and polygon annotations. It also filters
    predictions whose confidence is less than the provided confidence_threshold.
    Finally, it provides support for enforcing matching labels. If
    `enforce_label_match` is set to True, then annotations and predictions will
    only be matched if they have the same label.

    To create a new concrete PolygonMetric, override the `eval` function
    with logic to define a metric between box/polygon annotations and predictions.
    ::

        from typing import List
        from nucleus import BoxAnnotation, Point, PolygonPrediction
        from nucleus.annotation import AnnotationList
        from nucleus.prediction import PredictionList
        from nucleus.metrics import MetricResult, PolygonMetric
        from nucleus.metrics.polygon_utils import BoxOrPolygonAnnotation, BoxOrPolygonPrediction

        class MyPolygonMetric(PolygonMetric):
            def eval(
                self,
                annotations: List[BoxOrPolygonAnnotation],
                predictions: List[BoxOrPolygonPrediction],
            ) -> MetricResult:
                value = (len(annotations) - len(predictions)) ** 2
                weight = len(annotations)
                return MetricResult(value, weight)

        box_anno = BoxAnnotation(
            label="car",
            x=0,
            y=0,
            width=10,
            height=10,
            reference_id="image_1",
            annotation_id="image_1_car_box_1",
            metadata={"vehicle_color": "red"}
        )

        polygon_pred = PolygonPrediction(
            label="bus",
            vertices=[Point(100, 100), Point(150, 200), Point(200, 100)],
            reference_id="image_2",
            annotation_id="image_2_bus_polygon_1",
            confidence=0.8,
            metadata={"vehicle_color": "yellow"}
        )

        annotations = AnnotationList(box_annotations=[box_anno])
        predictions = PredictionList(polygon_predictions=[polygon_pred])
        metric = MyPolygonMetric()
        metric(annotations, predictions)
    """

    def __init__(
        self,
        enforce_label_match: bool = False,
        confidence_threshold: float = 0.0,
    ):
        """Initializes PolygonMetric abstract object.

        Args:
            enforce_label_match: whether to enforce that annotation and prediction labels must match. Default False
            confidence_threshold: minimum confidence threshold for predictions. Must be in [0, 1]. Default 0.0
        """
        self.enforce_label_match = enforce_label_match
        assert 0 <= confidence_threshold <= 1
        self.confidence_threshold = confidence_threshold

    @abstractmethod
    def eval(
        self,
        annotations: List[BoxOrPolygonAnnotation],
        predictions: List[BoxOrPolygonPrediction],
    ) -> ScalarResult:
        # Main evaluation function that subclasses must override.
        pass

    def aggregate_score(self, results: List[ScalarResult]) -> ScalarResult:  # type: ignore[override]
        return ScalarResult.aggregate(results)

    def __call__(
        self, annotations: AnnotationList, predictions: PredictionList
    ) -> ScalarResult:
        if self.confidence_threshold > 0:
            predictions = confidence_filter(
                predictions, self.confidence_threshold
            )
        polygon_annotations: List[Union[BoxAnnotation, PolygonAnnotation]] = []
        polygon_annotations.extend(annotations.box_annotations)
        polygon_annotations.extend(annotations.polygon_annotations)
        polygon_predictions: List[Union[BoxPrediction, PolygonPrediction]] = []
        polygon_predictions.extend(predictions.box_predictions)
        polygon_predictions.extend(predictions.polygon_predictions)

        eval_fn = label_match_wrapper(self.eval)
        result = eval_fn(
            polygon_annotations,
            polygon_predictions,
            enforce_label_match=self.enforce_label_match,
        )
        return result


class PolygonIOU(PolygonMetric):
    """Calculates the average IOU between box or polygon annotations and predictions.
    ::

        from nucleus import BoxAnnotation, Point, PolygonPrediction
        from nucleus.annotation import AnnotationList
        from nucleus.prediction import PredictionList
        from nucleus.metrics import PolygonIOU

        box_anno = BoxAnnotation(
            label="car",
            x=0,
            y=0,
            width=10,
            height=10,
            reference_id="image_1",
            annotation_id="image_1_car_box_1",
            metadata={"vehicle_color": "red"}
        )

        polygon_pred = PolygonPrediction(
            label="bus",
            vertices=[Point(100, 100), Point(150, 200), Point(200, 100)],
            reference_id="image_2",
            annotation_id="image_2_bus_polygon_1",
            confidence=0.8,
            metadata={"vehicle_color": "yellow"}
        )

        annotations = AnnotationList(box_annotations=[box_anno])
        predictions = PredictionList(polygon_predictions=[polygon_pred])
        metric = PolygonIOU()
        metric(annotations, predictions)
    """

    # TODO: Remove defaults once these are surfaced more cleanly to users.
    def __init__(
        self,
        enforce_label_match: bool = False,
        iou_threshold: float = 0.0,
        confidence_threshold: float = 0.0,
    ):
        """Initializes PolygonIOU object.

        Args:
            enforce_label_match: whether to enforce that annotation and prediction labels must match. Defaults to False
            iou_threshold: IOU threshold to consider detection as valid. Must be in [0, 1]. Default 0.0
            confidence_threshold: minimum confidence threshold for predictions. Must be in [0, 1]. Default 0.0
        """
        assert (
            0 <= iou_threshold <= 1
        ), "IoU threshold must be between 0 and 1."
        self.iou_threshold = iou_threshold
        super().__init__(enforce_label_match, confidence_threshold)

    def eval(
        self,
        annotations: List[BoxOrPolygonAnnotation],
        predictions: List[BoxOrPolygonPrediction],
    ) -> ScalarResult:
        iou_assigns = iou_assignments(
            annotations, predictions, self.iou_threshold
        )
        weight = max(len(annotations), len(predictions))
        avg_iou = iou_assigns.sum() / max(weight, sys.float_info.epsilon)
        return ScalarResult(avg_iou, weight)


class PolygonPrecision(PolygonMetric):
    """Calculates the precision between box or polygon annotations and predictions.
    ::

        from nucleus import BoxAnnotation, Point, PolygonPrediction
        from nucleus.annotation import AnnotationList
        from nucleus.prediction import PredictionList
        from nucleus.metrics import PolygonPrecision

        box_anno = BoxAnnotation(
            label="car",
            x=0,
            y=0,
            width=10,
            height=10,
            reference_id="image_1",
            annotation_id="image_1_car_box_1",
            metadata={"vehicle_color": "red"}
        )

        polygon_pred = PolygonPrediction(
            label="bus",
            vertices=[Point(100, 100), Point(150, 200), Point(200, 100)],
            reference_id="image_2",
            annotation_id="image_2_bus_polygon_1",
            confidence=0.8,
            metadata={"vehicle_color": "yellow"}
        )

        annotations = AnnotationList(box_annotations=[box_anno])
        predictions = PredictionList(polygon_predictions=[polygon_pred])
        metric = PolygonPrecision()
        metric(annotations, predictions)
    """

    # TODO: Remove defaults once these are surfaced more cleanly to users.
    def __init__(
        self,
        enforce_label_match: bool = False,
        iou_threshold: float = 0.5,
        confidence_threshold: float = 0.0,
    ):
        """Initializes PolygonPrecision object.

        Args:
            enforce_label_match: whether to enforce that annotation and prediction labels must match. Defaults to False
            iou_threshold: IOU threshold to consider detection as valid. Must be in [0, 1]. Default 0.5
            confidence_threshold: minimum confidence threshold for predictions. Must be in [0, 1]. Default 0.0
        """
        assert (
            0 <= iou_threshold <= 1
        ), "IoU threshold must be between 0 and 1."
        self.iou_threshold = iou_threshold
        super().__init__(enforce_label_match, confidence_threshold)

    def eval(
        self,
        annotations: List[BoxOrPolygonAnnotation],
        predictions: List[BoxOrPolygonPrediction],
    ) -> ScalarResult:
        true_positives = num_true_positives(
            annotations, predictions, self.iou_threshold
        )
        weight = len(predictions)
        return ScalarResult(
            true_positives / max(weight, sys.float_info.epsilon), weight
        )


class PolygonRecall(PolygonMetric):
    """Calculates the recall between box or polygon annotations and predictions.
    ::

        from nucleus import BoxAnnotation, Point, PolygonPrediction
        from nucleus.annotation import AnnotationList
        from nucleus.prediction import PredictionList
        from nucleus.metrics import PolygonRecall

        box_anno = BoxAnnotation(
            label="car",
            x=0,
            y=0,
            width=10,
            height=10,
            reference_id="image_1",
            annotation_id="image_1_car_box_1",
            metadata={"vehicle_color": "red"}
        )

        polygon_pred = PolygonPrediction(
            label="bus",
            vertices=[Point(100, 100), Point(150, 200), Point(200, 100)],
            reference_id="image_2",
            annotation_id="image_2_bus_polygon_1",
            confidence=0.8,
            metadata={"vehicle_color": "yellow"}
        )

        annotations = AnnotationList(box_annotations=[box_anno])
        predictions = PredictionList(polygon_predictions=[polygon_pred])
        metric = PolygonRecall()
        metric(annotations, predictions)
    """

    # TODO: Remove defaults once these are surfaced more cleanly to users.
    def __init__(
        self,
        enforce_label_match: bool = False,
        iou_threshold: float = 0.5,
        confidence_threshold: float = 0.0,
    ):
        """Initializes PolygonRecall object.

        Args:
            enforce_label_match: whether to enforce that annotation and prediction labels must match. Defaults to False
            iou_threshold: IOU threshold to consider detection as valid. Must be in [0, 1]. Default 0.5
            confidence_threshold: minimum confidence threshold for predictions. Must be in [0, 1]. Default 0.0
        """
        assert (
            0 <= iou_threshold <= 1
        ), "IoU threshold must be between 0 and 1."
        self.iou_threshold = iou_threshold
        super().__init__(enforce_label_match, confidence_threshold)

    def eval(
        self,
        annotations: List[BoxOrPolygonAnnotation],
        predictions: List[BoxOrPolygonPrediction],
    ) -> ScalarResult:
        true_positives = num_true_positives(
            annotations, predictions, self.iou_threshold
        )
        weight = len(annotations) + sys.float_info.epsilon
        return ScalarResult(
            true_positives / max(weight, sys.float_info.epsilon), weight
        )


class PolygonAveragePrecision(PolygonMetric):
    """Calculates the average precision between box or polygon annotations and predictions.
    ::

        from nucleus import BoxAnnotation, Point, PolygonPrediction
        from nucleus.annotation import AnnotationList
        from nucleus.prediction import PredictionList
        from nucleus.metrics import PolygonAveragePrecision

        box_anno = BoxAnnotation(
            label="car",
            x=0,
            y=0,
            width=10,
            height=10,
            reference_id="image_1",
            annotation_id="image_1_car_box_1",
            metadata={"vehicle_color": "red"}
        )

        polygon_pred = PolygonPrediction(
            label="bus",
            vertices=[Point(100, 100), Point(150, 200), Point(200, 100)],
            reference_id="image_2",
            annotation_id="image_2_bus_polygon_1",
            confidence=0.8,
            metadata={"vehicle_color": "yellow"}
        )

        annotations = AnnotationList(box_annotations=[box_anno])
        predictions = PredictionList(polygon_predictions=[polygon_pred])
        metric = PolygonAveragePrecision(label="car")
        metric(annotations, predictions)
    """

    # TODO: Remove defaults once these are surfaced more cleanly to users.
    def __init__(
        self,
        label,
        iou_threshold: float = 0.5,
    ):
        """Initializes PolygonRecall object.

        Args:
            iou_threshold: IOU threshold to consider detection as valid. Must be in [0, 1]. Default 0.5
        """
        assert (
            0 <= iou_threshold <= 1
        ), "IoU threshold must be between 0 and 1."
        self.iou_threshold = iou_threshold
        self.label = label
        super().__init__(enforce_label_match=False, confidence_threshold=0)

    def eval(
        self,
        annotations: List[BoxOrPolygonAnnotation],
        predictions: List[BoxOrPolygonPrediction],
    ) -> MetricResult:
        annotations_filtered = polygon_label_filter(annotations, self.label)
        predictions_filtered = polygon_label_filter(predictions, self.label)
        (
            true_false_positives,
            confidences,
        ) = get_true_false_positives_confidences(
            annotations_filtered, predictions_filtered, self.iou_threshold
        )
        idxes = np.argsort(-confidences)
        true_false_positives_sorted = true_false_positives[idxes]
        cumulative_true_positives = np.cumsum(true_false_positives_sorted)
        total_predictions = np.arange(1, len(true_false_positives) + 1)
        precisions = cumulative_true_positives / total_predictions
        recalls = cumulative_true_positives / len(annotations)
        average_precision = compute_average_precision(precisions, recalls)
        weight = 1
        return MetricResult(average_precision, weight)


class PolygonMAP(PolygonMetric):
    """Calculates the mean average precision between box or polygon annotations and predictions.
    ::

        from nucleus import BoxAnnotation, Point, PolygonPrediction
        from nucleus.annotation import AnnotationList
        from nucleus.prediction import PredictionList
        from nucleus.metrics import PolygonMAP

        box_anno = BoxAnnotation(
            label="car",
            x=0,
            y=0,
            width=10,
            height=10,
            reference_id="image_1",
            annotation_id="image_1_car_box_1",
            metadata={"vehicle_color": "red"}
        )

        polygon_pred = PolygonPrediction(
            label="bus",
            vertices=[Point(100, 100), Point(150, 200), Point(200, 100)],
            reference_id="image_2",
            annotation_id="image_2_bus_polygon_1",
            confidence=0.8,
            metadata={"vehicle_color": "yellow"}
        )

        annotations = AnnotationList(box_annotations=[box_anno])
        predictions = PredictionList(polygon_predictions=[polygon_pred])
        metric = PolygonMAP()
        metric(annotations, predictions)
    """

    # TODO: Remove defaults once these are surfaced more cleanly to users.
    def __init__(
        self,
        iou_threshold: float = 0.5,
    ):
        """Initializes PolygonRecall object.

        Args:
            iou_threshold: IOU threshold to consider detection as valid. Must be in [0, 1]. Default 0.5
        """
        assert (
            0 <= iou_threshold <= 1
        ), "IoU threshold must be between 0 and 1."
        self.iou_threshold = iou_threshold
        super().__init__(enforce_label_match=False, confidence_threshold=0)

    def eval(
        self,
        annotations: List[BoxOrPolygonAnnotation],
        predictions: List[BoxOrPolygonPrediction],
    ) -> MetricResult:
        grouped_inputs = group_boxes_or_polygons_by_label(
            annotations, predictions
        )
        results: List[MetricResult] = []
        for label, group in grouped_inputs.items():
            annotations_group, predictions_group = group
            metric = PolygonAveragePrecision(label)
            result = metric.eval(annotations_group, predictions_group)
            results.append(result)
        average_result = MetricResult.aggregate(results)
        return average_result<|MERGE_RESOLUTION|>--- conflicted
+++ resolved
@@ -7,14 +7,9 @@
 from nucleus.annotation import AnnotationList, BoxAnnotation, PolygonAnnotation
 from nucleus.prediction import BoxPrediction, PolygonPrediction, PredictionList
 
-<<<<<<< HEAD
 from .base import Metric, ScalarResult
-from .filters import confidence_filter
-=======
-from .base import Metric, MetricResult
 from .filters import confidence_filter, polygon_label_filter
 from .metric_utils import compute_average_precision
->>>>>>> 72e245f5
 from .polygon_utils import (
     BoxOrPolygonAnnotation,
     BoxOrPolygonPrediction,
@@ -44,7 +39,7 @@
         from nucleus import BoxAnnotation, Point, PolygonPrediction
         from nucleus.annotation import AnnotationList
         from nucleus.prediction import PredictionList
-        from nucleus.metrics import MetricResult, PolygonMetric
+        from nucleus.metrics import ScalarResult, PolygonMetric
         from nucleus.metrics.polygon_utils import BoxOrPolygonAnnotation, BoxOrPolygonPrediction
 
         class MyPolygonMetric(PolygonMetric):
@@ -52,10 +47,10 @@
                 self,
                 annotations: List[BoxOrPolygonAnnotation],
                 predictions: List[BoxOrPolygonPrediction],
-            ) -> MetricResult:
+            ) -> ScalarResult:
                 value = (len(annotations) - len(predictions)) ** 2
                 weight = len(annotations)
-                return MetricResult(value, weight)
+                return ScalarResult(value, weight)
 
         box_anno = BoxAnnotation(
             label="car",
@@ -396,7 +391,7 @@
         self,
         annotations: List[BoxOrPolygonAnnotation],
         predictions: List[BoxOrPolygonPrediction],
-    ) -> MetricResult:
+    ) -> ScalarResult:
         annotations_filtered = polygon_label_filter(annotations, self.label)
         predictions_filtered = polygon_label_filter(predictions, self.label)
         (
@@ -413,7 +408,7 @@
         recalls = cumulative_true_positives / len(annotations)
         average_precision = compute_average_precision(precisions, recalls)
         weight = 1
-        return MetricResult(average_precision, weight)
+        return ScalarResult(average_precision, weight)
 
 
 class PolygonMAP(PolygonMetric):
@@ -471,15 +466,15 @@
         self,
         annotations: List[BoxOrPolygonAnnotation],
         predictions: List[BoxOrPolygonPrediction],
-    ) -> MetricResult:
+    ) -> ScalarResult:
         grouped_inputs = group_boxes_or_polygons_by_label(
             annotations, predictions
         )
-        results: List[MetricResult] = []
+        results: List[ScalarResult] = []
         for label, group in grouped_inputs.items():
             annotations_group, predictions_group = group
             metric = PolygonAveragePrecision(label)
             result = metric.eval(annotations_group, predictions_group)
             results.append(result)
-        average_result = MetricResult.aggregate(results)
+        average_result = ScalarResult.aggregate(results)
         return average_result