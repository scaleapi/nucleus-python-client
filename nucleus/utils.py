--- conflicted
+++ resolved
@@ -155,13 +155,8 @@
 
 
 def serialize_and_write_to_presigned_url(
-<<<<<<< HEAD
-    upload_units: Sequence[Union["DatasetItem", Annotation]],
+    upload_units: Sequence[Union[DatasetItem, Annotation, Dict]],
     request_id: str,
-=======
-    upload_units: Sequence[Union[DatasetItem, Annotation, Dict]],
-    dataset_id: str,
->>>>>>> af14a2e0
     client,
 ):
     request_uuid = uuid.uuid4().hex
