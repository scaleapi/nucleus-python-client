import json
import os
from collections import Counter
from dataclasses import dataclass
from enum import Enum
from typing import Any, Dict, Optional, Sequence

from .annotation import is_local_path
from .camera_params import CameraParams
from .constants import (
    BACKEND_REFERENCE_ID_KEY,
    CAMERA_PARAMS_KEY,
    EMBEDDING_INFO_KEY,
    EMBEDDING_VECTOR_KEY,
    IMAGE_URL_KEY,
    INDEX_ID_KEY,
    METADATA_KEY,
    ORIGINAL_IMAGE_URL_KEY,
    POINTCLOUD_URL_KEY,
    REFERENCE_ID_KEY,
    TYPE_KEY,
    URL_KEY,
)


class DatasetItemType(Enum):
    IMAGE = "image"
    POINTCLOUD = "pointcloud"


@dataclass
class DatasetItemEmbeddingInfo:
    index_id: str
    embedding_vector: list

    def to_payload(self) -> dict:
        return {
            INDEX_ID_KEY: self.index_id,
            EMBEDDING_VECTOR_KEY: self.embedding_vector,
        }


@dataclass  # pylint: disable=R0902
class DatasetItem:  # pylint: disable=R0902
    """A dataset item is an image or pointcloud that has associated metadata.

    Note: for 3D data, please include a :class:`CameraParams` object under a key named
    "camera_params" within the metadata dictionary. This will allow for projecting
    3D annotations to any image within a scene.

    Args:
        image_location (Optional[str]): Required if pointcloud_location is not present:
          The location containing the image for the given row of data. This can be a local
          path, or a remote URL. Remote formats supported include any URL (``http://`` or
          ``https://``) or URIs for AWS S3, Azure, or GCS (i.e. ``s3://``, ``gcs://``).

        pointcloud_location (Optional[str]): Required if image_location is not present:
          The remote URL containing the pointcloud JSON. Remote formats supported include
          any URL (``http://`` or ``https://``) or URIs for AWS S3, Azure, or GCS (i.e.
          ``s3://``, ``gcs://``).

        reference_id (Optional[str]): A user-specified identifier to reference the
          item.

        metadata (Optional[dict]): Extra information about the particular
          dataset item. ints, floats, string values will be made searchable in
          the query bar by the key in this dict. For example, ``{"animal":
          "dog"}`` will become searchable via ``metadata.animal = "dog"``.

          Categorical data can be passed as a string and will be treated
          categorically by Nucleus if there are less than 250 unique values in the
          dataset. This means histograms of values in the "Insights" section and
          autocomplete within the query bar.

          Numerical metadata will generate histograms in the "Insights" section,
          allow for sorting the results of any query, and can be used with the
          modulo operator For example: metadata.frame_number % 5 = 0

          All other types of metadata will be visible from the dataset item detail
          view.

          It is important that string and numerical metadata fields are consistent
          - if a metadata field has a string value, then all metadata fields with
          the same key should also have string values, and vice versa for numerical
          metadata.  If conflicting types are found, Nucleus will return an error
          during upload!

          The recommended way of adding or updating existing metadata is to re-run
          the ingestion (dataset.append) with update=True, which will replace any
          existing metadata with whatever your new ingestion run uses. This will
          delete any metadata keys that are not present in the new ingestion run.
          We have a cache based on image_location that will skip the need for a
          re-upload of the images, so your second ingestion will be faster than
          your first.

          For 3D (sensor fusion) data, it is highly recommended to include
          camera intrinsics the metadata of your camera image items. Nucleus
          requires these intrinsics to create visualizations such as cuboid
          projections. Refer to our `guide to uploading 3D data
          <https://nucleus.scale.com/docs/uploading-3d-data>`_ for more
          info.

          Coordinate metadata may be provided to enable the Map Chart in the Nucleus Dataset charts page.
          These values can be specified as `{ "lat": 52.5, "lon": 13.3, ... }`.

          Context Attachments may be provided to display the attachments side by side with the dataset
          item in the Detail View by specifying
          `{ "context_attachments": [ { "attachment": 'https://example.com/1' }, { "attachment": 'https://example.com/2' }, ... ] }`.

          .. todo ::
              Shorten this once we have a guide migrated for metadata, or maybe link
              from other places to here.

    """

    image_location: Optional[str] = None
    reference_id: str = (
        "DUMMY_VALUE"  # preserve argument ordering for backwards compatibility
    )
    metadata: Optional[dict] = None
    pointcloud_location: Optional[str] = None
<<<<<<< HEAD
=======
    upload_to_scale: Optional[bool] = True
    embedding_info: Optional[DatasetItemEmbeddingInfo] = None
>>>>>>> dc4a0259

    def __post_init__(self):
        assert self.reference_id != "DUMMY_VALUE", "reference_id is required."
        assert bool(self.image_location) != bool(
            self.pointcloud_location
        ), "Must specify exactly one of the image_location or pointcloud_location parameters"
<<<<<<< HEAD
=======
        if self.pointcloud_location and self.embedding_info:
            raise AssertionError(
                "Cannot upload embedding vector if pointcloud_location is set"
            )

        if (self.pointcloud_location) and not self.upload_to_scale:
            raise NotImplementedError(
                "Skipping upload to Scale is not currently implemented for pointclouds."
            )

>>>>>>> dc4a0259
        self.local = (
            is_local_path(self.image_location) if self.image_location else None
        )
        self.type = (
            DatasetItemType.IMAGE
            if self.image_location
            else DatasetItemType.POINTCLOUD
        )
        camera_params = (
            self.metadata.get(CAMERA_PARAMS_KEY, None)
            if self.metadata
            else None
        )
        self.camera_params = (
            CameraParams.from_json(camera_params) if camera_params else None
        )

    @classmethod
    def from_json(cls, payload: dict):
        """Instantiates dataset item object from schematized JSON dict payload."""
        image_url = payload.get(IMAGE_URL_KEY, None) or payload.get(
            ORIGINAL_IMAGE_URL_KEY, None
        )
        pointcloud_url = payload.get(POINTCLOUD_URL_KEY, None)

        # handle case when re-converting Scene.from_json
        url = payload.get(URL_KEY, None)
        if url and not image_url and not pointcloud_url:
            if url.split(".")[-1] in ("jpg", "png"):
                image_url = url
            elif url.split(".")[-1] in ("json",):
                pointcloud_url = url

        if BACKEND_REFERENCE_ID_KEY in payload:
            payload[REFERENCE_ID_KEY] = payload[BACKEND_REFERENCE_ID_KEY]

        return cls(
            image_location=image_url,
            pointcloud_location=pointcloud_url,
            reference_id=payload.get(REFERENCE_ID_KEY, None),
            metadata=payload.get(METADATA_KEY, {}),
        )

    def local_file_exists(self):
        # TODO: make private
        return os.path.isfile(self.image_location)

    def to_payload(self, is_scene=False) -> dict:
        """Serializes dataset item object to schematized JSON dict."""
        payload: Dict[str, Any] = {
            METADATA_KEY: self.metadata or {},
        }

        payload[REFERENCE_ID_KEY] = self.reference_id

        if self.embedding_info:
            payload[EMBEDDING_INFO_KEY] = self.embedding_info.to_payload()

        if is_scene:
            if self.image_location:
                payload[URL_KEY] = self.image_location
            elif self.pointcloud_location:
                payload[URL_KEY] = self.pointcloud_location
            payload[TYPE_KEY] = self.type.value
            if self.camera_params:
                payload[CAMERA_PARAMS_KEY] = self.camera_params.to_payload()
        else:
            assert (
                self.image_location
            ), "Must specify image_location for DatasetItems not in a LidarScene or VideoScene"
            payload[IMAGE_URL_KEY] = self.image_location

        return payload

    def to_json(self) -> str:
        """Serializes dataset item object to schematized JSON string."""
        return json.dumps(self.to_payload(), allow_nan=False)


def check_all_paths_remote(dataset_items: Sequence[DatasetItem]):
    for item in dataset_items:
        if item.image_location and is_local_path(item.image_location):
            raise ValueError(
                f"All paths must be remote, but {item.image_location} is either "
                "local, or a remote URL type that is not supported."
            )


def check_for_duplicate_reference_ids(dataset_items: Sequence[DatasetItem]):
    ref_ids = []
    for dataset_item in dataset_items:
        if dataset_item.reference_id is None:
            raise ValueError(
                f"Reference ID cannot be None. Encountered DatasetItem with no reference ID:\n{dataset_item}"
            )
        ref_ids.append(dataset_item.reference_id)
    if len(ref_ids) != len(set(ref_ids)):
        duplicates = {
            f"{key}": f"Count: {value}"
            for key, value in Counter(ref_ids).items()
            if value > 1
        }
        raise ValueError(
            f"Duplicate reference IDs found among dataset_items: {duplicates}"
        )<|MERGE_RESOLUTION|>--- conflicted
+++ resolved
@@ -119,30 +119,19 @@
     )
     metadata: Optional[dict] = None
     pointcloud_location: Optional[str] = None
-<<<<<<< HEAD
-=======
-    upload_to_scale: Optional[bool] = True
     embedding_info: Optional[DatasetItemEmbeddingInfo] = None
->>>>>>> dc4a0259
 
     def __post_init__(self):
         assert self.reference_id != "DUMMY_VALUE", "reference_id is required."
         assert bool(self.image_location) != bool(
             self.pointcloud_location
         ), "Must specify exactly one of the image_location or pointcloud_location parameters"
-<<<<<<< HEAD
-=======
+
         if self.pointcloud_location and self.embedding_info:
             raise AssertionError(
                 "Cannot upload embedding vector if pointcloud_location is set"
             )
 
-        if (self.pointcloud_location) and not self.upload_to_scale:
-            raise NotImplementedError(
-                "Skipping upload to Scale is not currently implemented for pointclouds."
-            )
-
->>>>>>> dc4a0259
         self.local = (
             is_local_path(self.image_location) if self.image_location else None
         )
