"""Unit Tests combine collections of data and evaluation metrics to accelerate model evaluation.

With Model CI Unit Tests, an ML engineer can define a Unit Test from critical
edge case scenarios that the model must get right (e.g. pedestrians at night),
and have confidence that they’re always shipping the best model.
"""
from dataclasses import dataclass, field
from typing import List

<<<<<<< HEAD
from ..connection import Connection
from ..constants import NAME_KEY, SLICE_ID_KEY
from .data_transfer_objects.eval_function import EvaluationCriterion
from .data_transfer_objects.unit_test_evaluations import GetEvalHistory
from .data_transfer_objects.unit_test_metric import AddUnitTestMetric
from .unit_test_evaluation import UnitTestEvaluation
from .unit_test_metric import UnitTestMetric
=======
import requests

from nucleus.connection import Connection
from nucleus.constants import NAME_KEY, SLICE_ID_KEY
from nucleus.dataset_item import DatasetItem

from .constants import (
    EVAL_FUNCTION_ID_KEY,
    ID_KEY,
    THRESHOLD_COMPARISON_KEY,
    THRESHOLD_KEY,
    UNIT_TEST_ID_KEY,
    UNIT_TEST_NAME_KEY,
)
from .unit_test_evaluation import UnitTestEvaluation

EVALUATIONS_KEY = "evaluations"
DATASET_ITEMS_KEY = "dataset_items"


class ThresholdComparison(Enum):
    """Comparator between the result and the threshold."""

    GREATER_THAN = "greater_than"
    GREATER_THAN_EQUAL_TO = "greater_than_equal_to"
    LESS_THAN = "less_than"
    LESS_THAN_EQUAL_TO = "less_than_equal_to"


@dataclass(frozen=True)
class UnitTestMetric:
    """A Unit Test Metric is an evaluation function and comparator associated with a Unit Test.
    Note that this class is immutable.

    Attributes:
        unit_test_id (str): The ID of the associated unit test.
        eval_function_id (str): The ID of the associated evaluation function.
        threshold (float): The threshold for the unit test.
        threshold_comparison (ThresholdComparison): The comparator for the unit test.
    """

    unit_test_id: str
    eval_function_id: str
    threshold: float
    threshold_comparison: ThresholdComparison
>>>>>>> 9aaf9031


@dataclass
class UnitTest:
    """A Unit Test combines a slice and at least one evaluation metric.

    Attributes:
        id (str): The ID of the unit test.
        connection (Connection): The connection to Nucleus API.
        name (str): The name of the unit test.
        slice_id (str): The ID of the associated Nucleus slice.
    """

    id: str
    connection: Connection
    name: str = field(init=False)
    slice_id: str = field(init=False)

    def __post_init__(self):
        response = self.connection.get(
            f"modelci/unit_test/{self.id}/info",
        )
        self.name = response[NAME_KEY]
        self.slice_id = response[SLICE_ID_KEY]

    def add_criteria(
        self, evaluation_criteria: EvaluationCriterion
    ) -> UnitTestMetric:
        """Creates and adds a new criteria to the Unit Test. ::

            import nucleus
            client = nucleus.NucleusClient("YOUR_SCALE_API_KEY")
            unit_test = client.modelci.create_unit_test(
                "sample_unit_test", "slc_bx86ea222a6g057x4380"
            )

            iou = client.modelci.eval_functions.bbox_iou
            unit_test.add_metric(
                iou() > 0.5
            )

        Args:
            evaluation_criteria: :class:`EvaluationCriterion` created by comparison with an :class:`EvalFunction`

        Returns:
            The created UnitTestMetric object.
        """
        response = self.connection.post(
            AddUnitTestMetric(
                unit_test_name=self.name,
                eval_function_id=evaluation_criteria.eval_function_id,
                threshold=evaluation_criteria.threshold,
                threshold_comparison=evaluation_criteria.threshold_comparison,
            ).dict(),
            "modelci/unit_test_metric",
        )
        return UnitTestMetric(
            unit_test_id=response["unit_test_id"],
            eval_function_id=response["eval_function_id"],
            threshold=evaluation_criteria.threshold,
            threshold_comparison=evaluation_criteria.threshold_comparison,
        )

    def get_criteria(self) -> List[UnitTestMetric]:
        """Retrieves all metrics of the Unit Test. ::

            import nucleus
            client = nucleus.NucleusClient("YOUR_SCALE_API_KEY")
            unit_test = client.modelci.list_unit_tests()[0]

            unit_test.get_metrics()

        Returns:
            A list of UnitTestMetric objects.
        """
        response = self.connection.get(
            f"modelci/unit_test/{self.id}/metrics",
        )
        return [
            UnitTestMetric(**metric)
            for metric in response["unit_test_metrics"]
        ]

    def get_eval_history(self) -> List[UnitTestEvaluation]:
        """Retrieves evaluation history for Unit Test. ::

            import nucleus
            client = nucleus.NucleusClient("YOUR_SCALE_API_KEY")
            unit_test = client.modelci.list_unit_tests()[0]

            unit_test.get_eval_history()

        Returns:
            A list of UnitTestEvaluation objects.
        """
        response = self.connection.get(
            f"modelci/unit_test/{self.id}/eval_history",
        )
        # TODO(gunnar): Repeated info calls are slow -> Move work to backend
        eval_history = GetEvalHistory.parse_obj(response)
        return [
<<<<<<< HEAD
            self.get_unit_test_eval_info(evaluation.id)
            for evaluation in eval_history.evaluations
        ]

    def get_unit_test_eval_info(
        self, evaluation_id: str
    ) -> UnitTestEvaluation:
        """Retrieves info of the Unit Test Evaluation.

        Args:
            evaluation_id: ID of Unit Test

        Returns:
            A list of UnitTestEvaluation objects
        """
        # TODO(gunnar): Use pydantic and remove need to call info under the hood
        return UnitTestEvaluation(id=evaluation_id, connection=self.connection)
=======
            UnitTestEvaluation(eval[ID_KEY], self.connection)
            for eval in response[EVALUATIONS_KEY]
        ]

    def get_items(self) -> List[DatasetItem]:
        response = self.connection.make_request(
            {},
            f"modelci/unit_test/{self.id}/items",
            requests_command=requests.get,
        )
        return [
            DatasetItem.from_json(item) for item in response[DATASET_ITEMS_KEY]
        ]
>>>>>>> 9aaf9031
<|MERGE_RESOLUTION|>--- conflicted
+++ resolved
@@ -7,61 +7,16 @@
 from dataclasses import dataclass, field
 from typing import List
 
-<<<<<<< HEAD
 from ..connection import Connection
 from ..constants import NAME_KEY, SLICE_ID_KEY
+from ..dataset_item import DatasetItem
 from .data_transfer_objects.eval_function import EvaluationCriterion
 from .data_transfer_objects.unit_test_evaluations import GetEvalHistory
 from .data_transfer_objects.unit_test_metric import AddUnitTestMetric
 from .unit_test_evaluation import UnitTestEvaluation
 from .unit_test_metric import UnitTestMetric
-=======
-import requests
 
-from nucleus.connection import Connection
-from nucleus.constants import NAME_KEY, SLICE_ID_KEY
-from nucleus.dataset_item import DatasetItem
-
-from .constants import (
-    EVAL_FUNCTION_ID_KEY,
-    ID_KEY,
-    THRESHOLD_COMPARISON_KEY,
-    THRESHOLD_KEY,
-    UNIT_TEST_ID_KEY,
-    UNIT_TEST_NAME_KEY,
-)
-from .unit_test_evaluation import UnitTestEvaluation
-
-EVALUATIONS_KEY = "evaluations"
 DATASET_ITEMS_KEY = "dataset_items"
-
-
-class ThresholdComparison(Enum):
-    """Comparator between the result and the threshold."""
-
-    GREATER_THAN = "greater_than"
-    GREATER_THAN_EQUAL_TO = "greater_than_equal_to"
-    LESS_THAN = "less_than"
-    LESS_THAN_EQUAL_TO = "less_than_equal_to"
-
-
-@dataclass(frozen=True)
-class UnitTestMetric:
-    """A Unit Test Metric is an evaluation function and comparator associated with a Unit Test.
-    Note that this class is immutable.
-
-    Attributes:
-        unit_test_id (str): The ID of the associated unit test.
-        eval_function_id (str): The ID of the associated evaluation function.
-        threshold (float): The threshold for the unit test.
-        threshold_comparison (ThresholdComparison): The comparator for the unit test.
-    """
-
-    unit_test_id: str
-    eval_function_id: str
-    threshold: float
-    threshold_comparison: ThresholdComparison
->>>>>>> 9aaf9031
 
 
 @dataclass
@@ -160,39 +115,16 @@
         response = self.connection.get(
             f"modelci/unit_test/{self.id}/eval_history",
         )
-        # TODO(gunnar): Repeated info calls are slow -> Move work to backend
         eval_history = GetEvalHistory.parse_obj(response)
         return [
-<<<<<<< HEAD
-            self.get_unit_test_eval_info(evaluation.id)
+            UnitTestEvaluation(evaluation.id, self.connection)
             for evaluation in eval_history.evaluations
         ]
 
-    def get_unit_test_eval_info(
-        self, evaluation_id: str
-    ) -> UnitTestEvaluation:
-        """Retrieves info of the Unit Test Evaluation.
-
-        Args:
-            evaluation_id: ID of Unit Test
-
-        Returns:
-            A list of UnitTestEvaluation objects
-        """
-        # TODO(gunnar): Use pydantic and remove need to call info under the hood
-        return UnitTestEvaluation(id=evaluation_id, connection=self.connection)
-=======
-            UnitTestEvaluation(eval[ID_KEY], self.connection)
-            for eval in response[EVALUATIONS_KEY]
-        ]
-
     def get_items(self) -> List[DatasetItem]:
-        response = self.connection.make_request(
-            {},
+        response = self.connection.get(
             f"modelci/unit_test/{self.id}/items",
-            requests_command=requests.get,
         )
         return [
             DatasetItem.from_json(item) for item in response[DATASET_ITEMS_KEY]
-        ]
->>>>>>> 9aaf9031
+        ]