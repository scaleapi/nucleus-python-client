--- conflicted
+++ resolved
@@ -4,16 +4,16 @@
 edge case scenarios that the model must get right (e.g. pedestrians at night),
 and have confidence that they’re always shipping the best model.
 """
-<<<<<<< HEAD
-from dataclasses import dataclass
-from typing import List, TYPE_CHECKING
+from dataclasses import dataclass, field
+from typing import List
 
+from ..connection import Connection
+from ..constants import NAME_KEY, SLICE_ID_KEY
+from .data_transfer_objects.eval_function import EvaluationCriteria
+from .data_transfer_objects.unit_test_evaluations import GetEvalHistory
 from .data_transfer_objects.unit_test_metric import AddUnitTestMetric
-from .data_transfer_objects.unit_test_evaluations import GetEvalHistory
 from .unit_test_evaluation import UnitTestEvaluation
 from .unit_test_metric import UnitTestMetric
-from .data_transfer_objects.eval_function import EvaluationCriteria
-from .utils import format_unit_test_eval_response
 
 
 @dataclass
@@ -22,83 +22,8 @@
     slice_id: str
 
 
-if TYPE_CHECKING:
-    from nucleus.modelci import (
-        ModelCI,
-    )
-=======
-from dataclasses import dataclass, field
-from enum import Enum
-from typing import List
-
-import requests
-
-from nucleus.connection import Connection
-from nucleus.constants import NAME_KEY, SLICE_ID_KEY
-
-from .constants import (
-    EVAL_FUNCTION_ID_KEY,
-    ID_KEY,
-    THRESHOLD_COMPARISON_KEY,
-    THRESHOLD_KEY,
-    UNIT_TEST_ID_KEY,
-    UNIT_TEST_NAME_KEY,
-)
-from .unit_test_evaluation import UnitTestEvaluation
-
-EVALUATIONS_KEY = "evaluations"
-
-
-class ThresholdComparison(Enum):
-    """Comparator between the result and the threshold."""
-
-    GREATER_THAN = "greater_than"
-    GREATER_THAN_EQUAL_TO = "greater_than_equal_to"
-    LESS_THAN = "less_than"
-    LESS_THAN_EQUAL_TO = "less_than_equal_to"
-
-
-@dataclass(frozen=True)
-class UnitTestMetric:
-    """A Unit Test Metric is an evaluation function and comparator associated with a Unit Test.
-    Note that this class is immutable.
-
-    Attributes:
-        unit_test_id (str): The ID of the associated unit test.
-        eval_function_id (str): The ID of the associated evaluation function.
-        threshold (float): The threshold for the unit test.
-        threshold_comparison (ThresholdComparison): The comparator for the unit test.
-    """
-
-    unit_test_id: str
-    eval_function_id: str
-    threshold: float
-    threshold_comparison: ThresholdComparison
->>>>>>> 762af1cb
-
-
 @dataclass
 class UnitTest:
-<<<<<<< HEAD
-    """A Unit Test combines a slice and at least one evaluation metric."""
-
-    def __init__(
-        self,
-        unit_test_id: str,
-        client: "ModelCI",  # type:ignore # noqa: F821
-    ):
-        self.id = unit_test_id
-        self._client = client
-        info = self.info()
-        self.name = info.name
-        self.slice_id = info.slice_id
-
-    def __repr__(self):
-        return f"UnitTest(name='{self.name}', slice_id='{self.slice_id}', unit_test_id='{self.id}')"
-
-    def __eq__(self, other):
-        return self.id == other.id and self._client == other._client
-=======
     """A Unit Test combines a slice and at least one evaluation metric.
 
     Attributes:
@@ -114,14 +39,11 @@
     slice_id: str = field(init=False)
 
     def __post_init__(self):
-        response = self.connection.make_request(
-            {},
+        response = self.connection.get(
             f"modelci/unit_test/{self.id}/info",
-            requests_command=requests.get,
         )
         self.name = response[NAME_KEY]
         self.slice_id = response[SLICE_ID_KEY]
->>>>>>> 762af1cb
 
     def add_criteria(
         self, evaluation_criteria: EvaluationCriteria
@@ -145,8 +67,7 @@
         Returns:
             The created UnitTestMetric object.
         """
-<<<<<<< HEAD
-        response = self._client.connection.post(
+        response = self.connection.post(
             AddUnitTestMetric(
                 unit_test_name=self.name,
                 eval_function_id=evaluation_criteria.eval_function_id,
@@ -160,23 +81,6 @@
             eval_function_id=response["eval_function_id"],
             threshold=evaluation_criteria.threshold,
             threshold_comparison=evaluation_criteria.threshold_comparison,
-=======
-        response = self.connection.make_request(
-            {
-                UNIT_TEST_NAME_KEY: self.name,
-                EVAL_FUNCTION_ID_KEY: eval_function_id,
-                THRESHOLD_KEY: threshold,
-                THRESHOLD_COMPARISON_KEY: threshold_comparison.value,
-            },
-            "modelci/unit_test_metric",
-            requests_command=requests.post,
-        )
-        return UnitTestMetric(
-            unit_test_id=response[UNIT_TEST_ID_KEY],
-            eval_function_id=response[EVAL_FUNCTION_ID_KEY],
-            threshold=threshold,
-            threshold_comparison=threshold_comparison,
->>>>>>> 762af1cb
         )
 
     def get_criteria(self) -> List[UnitTestMetric]:
@@ -191,26 +95,11 @@
         Returns:
             A list of UnitTestMetric objects.
         """
-<<<<<<< HEAD
-        response = self._client.connection.get(
+        response = self.connection.get(
             f"modelci/unit_test/{self.id}/metrics",
         )
         return [
             UnitTestMetric(**metric)
-=======
-        response = self.connection.make_request(
-            {},
-            f"modelci/unit_test/{self.id}/metrics",
-            requests_command=requests.get,
-        )
-        return [
-            UnitTestMetric(
-                metric[UNIT_TEST_ID_KEY],
-                metric[EVAL_FUNCTION_ID_KEY],
-                metric[THRESHOLD_KEY],
-                ThresholdComparison(metric[THRESHOLD_COMPARISON_KEY]),
-            )
->>>>>>> 762af1cb
             for metric in response["unit_test_metrics"]
         ]
 
@@ -226,8 +115,7 @@
         Returns:
             A list of UnitTestEvaluation objects.
         """
-<<<<<<< HEAD
-        response = self._client.connection.get(
+        response = self.connection.get(
             f"modelci/unit_test/{self.id}/eval_history",
         )
         # TODO(gunnar): Repeated info calls are slow -> Move work to backend
@@ -246,7 +134,7 @@
         Returns:
             A UnitTestInfo object
         """
-        response = self._client.connection.get(
+        response = self.connection.get(
             f"modelci/unit_test/{self.id}/info",
         )
         return UnitTestInfo(**response)
@@ -262,19 +150,5 @@
         Returns:
             A list of UnitTestEvaluation objects
         """
-        response = self._client.connection.get(
-            f"modelci/eval/{evaluation_id}/info",
-        )
-        # TODO(gunnar): Use pydantic
-        return format_unit_test_eval_response(response)
-=======
-        response = self.connection.make_request(
-            {},
-            f"modelci/unit_test/{self.id}/eval_history",
-            requests_command=requests.get,
-        )
-        return [
-            UnitTestEvaluation(eval[ID_KEY], self.connection)
-            for eval in response[EVALUATIONS_KEY]
-        ]
->>>>>>> 762af1cb
+        # TODO(gunnar): Use pydantic and remove need to call info under the hood
+        return UnitTestEvaluation(id=evaluation_id, connection=self.connection)