"""Unit Tests combine collections of data and evaluation metrics to accelerate model evaluation.

With Model CI Unit Tests, an ML engineer can define a Unit Test from critical
edge case scenarios that the model must get right (e.g. pedestrians at night),
and have confidence that they’re always shipping the best model.
"""
from dataclasses import dataclass, field
from typing import List

from ..connection import Connection
from ..constants import NAME_KEY, SLICE_ID_KEY
from ..dataset_item import DatasetItem
from .data_transfer_objects.eval_function import EvaluationCriterion
from .data_transfer_objects.unit_test_evaluations import GetEvalHistory
from .data_transfer_objects.unit_test_metric import AddUnitTestMetric
from .unit_test_evaluation import UnitTestEvaluation
from .unit_test_metric import UnitTestMetric

DATASET_ITEMS_KEY = "dataset_items"


@dataclass
class UnitTest:
    """A Unit Test combines a slice and at least one evaluation criterion. A :class:`UnitTest` is not created through
    the default constructor but using the instructions shown in :class:`ModelCI`. This :class:`UnitTest` class only
    simplifies the interaction with the unit tests from this SDK.

    Attributes:
        id (str): The ID of the unit test.
        connection (Connection): The connection to Nucleus API.
        name (str): The name of the unit test.
        slice_id (str): The ID of the associated Nucleus slice.
    """

    id: str
    connection: Connection = field(repr=False)
    name: str = field(init=False)
    slice_id: str = field(init=False)

    def __post_init__(self):
        response = self.connection.get(
            f"modelci/unit_test/{self.id}/info",
        )
        self.name = response[NAME_KEY]
        self.slice_id = response[SLICE_ID_KEY]

    def add_criterion(
        self, evaluation_criterion: EvaluationCriterion
    ) -> UnitTestMetric:
        """Creates and adds a new criteria to the :class:`UnitTest`. ::

            import nucleus
            client = nucleus.NucleusClient("YOUR_SCALE_API_KEY")
            unit_test = client.modelci.create_unit_test(
                "sample_unit_test", "slc_bx86ea222a6g057x4380"
            )

<<<<<<< HEAD
            e = client.modelci.eval_functions
            # Assuming a user would like to add all available public evaluation functions as criteria
            unit_test.add_criterion(
                e.bbox_iou() > 0.5
            )
            unit_test.add_criterion(
                e.bbox_map() > 0.85
            )
            unit_test.add_criterion(
                e.bbox_precision() > 0.7
            )
            unit_test.add_criterion(
                e.bbox_recall() > 0.6
=======
            iou = client.modelci.eval_functions.bbox_iou
            unit_test.add_criteria(
                iou() > 0.5
>>>>>>> 1b2298cf
            )

        Args:
            evaluation_criterion: :class:`EvaluationCriterion` created by comparison with an :class:`EvalFunction`

        Returns:
            The created UnitTestMetric object.
        """
        response = self.connection.post(
            AddUnitTestMetric(
                unit_test_name=self.name,
                eval_function_id=evaluation_criterion.eval_function_id,
                threshold=evaluation_criterion.threshold,
                threshold_comparison=evaluation_criterion.threshold_comparison,
            ).dict(),
            "modelci/unit_test_metric",
        )
        return UnitTestMetric(
            unit_test_id=response["unit_test_id"],
            eval_function_id=response["eval_function_id"],
            threshold=evaluation_criterion.threshold,
            threshold_comparison=evaluation_criterion.threshold_comparison,
        )

    def get_criteria(self) -> List[UnitTestMetric]:
        """Retrieves all criteria of the :class:`UnitTest`. ::

            import nucleus
            client = nucleus.NucleusClient("YOUR_SCALE_API_KEY")
            unit_test = client.modelci.list_unit_tests()[0]

            unit_test.get_criteria()

        Returns:
            A list of UnitTestMetric objects.
        """
        response = self.connection.get(
            f"modelci/unit_test/{self.id}/metrics",
        )
        return [
            UnitTestMetric(**metric)
            for metric in response["unit_test_metrics"]
        ]

    def get_eval_history(self) -> List[UnitTestEvaluation]:
        """Retrieves evaluation history for :class:`UnitTest`. ::

            import nucleus
            client = nucleus.NucleusClient("YOUR_SCALE_API_KEY")
            unit_test = client.modelci.list_unit_tests()[0]

            unit_test.get_eval_history()

        Returns:
            A list of :class:`UnitTestEvaluation` objects.
        """
        response = self.connection.get(
            f"modelci/unit_test/{self.id}/eval_history",
        )
        eval_history = GetEvalHistory.parse_obj(response)
        return [
            UnitTestEvaluation(evaluation.id, self.connection)
            for evaluation in eval_history.evaluations
        ]

    def get_items(self) -> List[DatasetItem]:
        response = self.connection.get(
            f"modelci/unit_test/{self.id}/items",
        )
        return [
            DatasetItem.from_json(item) for item in response[DATASET_ITEMS_KEY]
        ]<|MERGE_RESOLUTION|>--- conflicted
+++ resolved
@@ -55,7 +55,6 @@
                 "sample_unit_test", "slc_bx86ea222a6g057x4380"
             )
 
-<<<<<<< HEAD
             e = client.modelci.eval_functions
             # Assuming a user would like to add all available public evaluation functions as criteria
             unit_test.add_criterion(
@@ -69,11 +68,6 @@
             )
             unit_test.add_criterion(
                 e.bbox_recall() > 0.6
-=======
-            iou = client.modelci.eval_functions.bbox_iou
-            unit_test.add_criteria(
-                iou() > 0.5
->>>>>>> 1b2298cf
             )
 
         Args:
