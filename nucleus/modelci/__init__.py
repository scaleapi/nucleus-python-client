--- conflicted
+++ resolved
@@ -1,16 +1,9 @@
 """Model CI Python Library."""
 from typing import List
 
-
-<<<<<<< HEAD
-from nucleus.job import AsyncJob
-=======
->>>>>>> 762af1cb
 from nucleus.connection import Connection
-from nucleus.constants import NAME_KEY, SLICE_ID_KEY
 from nucleus.job import AsyncJob
 
-<<<<<<< HEAD
 from .constants import (
     EVAL_FUNCTION_ID_KEY,
     ID_KEY,
@@ -21,29 +14,15 @@
     ThresholdComparison,
 )
 from .data_transfer_objects.eval_function import (
+    EvalFunctionEntry,
     EvaluationCriteria,
     GetEvalFunctions,
-    EvalFunctionEntry,
 )
 from .data_transfer_objects.unit_test import CreateUnitTestRequest
-from .eval_functions.available_eval_functions import (
-    AvailableEvalFunctions,
-)
-from .unit_test import (
-    UnitTest,
-    UnitTestInfo,
-)
+from .eval_functions.available_eval_functions import AvailableEvalFunctions
+from .unit_test import UnitTest, UnitTestInfo
+from .unit_test_evaluation import UnitTestEvaluation, UnitTestItemEvaluation
 from .unit_test_metric import UnitTestMetric
-from .unit_test_evaluation import (
-    UnitTestEvaluation,
-    UnitTestItemEvaluation,
-)
-from .utils import format_unit_test_eval_response
-=======
-from .constants import UNIT_TEST_ID_KEY
-from .eval_function import EvalFunction
-from .unit_test import UnitTest
->>>>>>> 762af1cb
 
 SUCCESS_KEY = "success"
 EVAL_FUNCTIONS_KEY = "eval_functions"
@@ -59,18 +38,11 @@
         return f"ModelCI(connection='{self.connection}')"
 
     def __eq__(self, other):
-<<<<<<< HEAD
         return self.connection == other.connection
 
     @property
     def eval_functions(self) -> AvailableEvalFunctions:
         """List all available evaluation functions. ::
-=======
-        return self._connection == other.connection
-
-    def list_eval_functions(self) -> List[EvalFunction]:
-        """Lists all available evaluation functions. ::
->>>>>>> 762af1cb
 
         import nucleus
         client = nucleus.NucleusClient("YOUR_SCALE_API_KEY")
@@ -116,11 +88,7 @@
             ).dict(),
             "modelci/unit_test",
         )
-<<<<<<< HEAD
-        return UnitTest(response[UNIT_TEST_ID_KEY], self)
-=======
-        return UnitTest(response[UNIT_TEST_ID_KEY], self._connection)
->>>>>>> 762af1cb
+        return UnitTest(response[UNIT_TEST_ID_KEY], self.connection)
 
     def list_unit_tests(self) -> List[UnitTest]:
         """Lists all Unit Tests of the current user. ::
@@ -140,12 +108,8 @@
             "modelci/unit_test",
         )
         return [
-<<<<<<< HEAD
-            UnitTest(test_id, self) for test_id in response["unit_test_ids"]
-=======
-            UnitTest(test_id, self._connection)
+            UnitTest(test_id, self.connection)
             for test_id in response["unit_test_ids"]
->>>>>>> 762af1cb
         ]
 
     def delete_unit_test(self, unit_test_id: str) -> bool:
@@ -195,11 +159,5 @@
         response = self.connection.post(
             {"test_names": unit_test_names},
             f"modelci/{model_id}/evaluate",
-<<<<<<< HEAD
         )
-        return AsyncJob.from_json(response, self.connection)
-=======
-            requests_command=requests.post,
-        )
-        return AsyncJob.from_json(response, self._connection)
->>>>>>> 762af1cb
+        return AsyncJob.from_json(response, self.connection)