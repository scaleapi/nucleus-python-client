--- conflicted
+++ resolved
@@ -1,29 +1,12 @@
 """Model CI Python Library."""
-<<<<<<< HEAD
-from .client import ModelCI
-from .constants import ThresholdComparison
-=======
 
 __all__ = [
     "ModelCI",
     "UnitTest",
 ]
 
-from typing import List
-
-from nucleus.connection import Connection
-from nucleus.job import AsyncJob
-
-from .constants import (
-    EVAL_FUNCTION_ID_KEY,
-    ID_KEY,
-    THRESHOLD_COMPARISON_KEY,
-    THRESHOLD_KEY,
-    UNIT_TEST_ID_KEY,
-    UNIT_TEST_NAME_KEY,
-    ThresholdComparison,
-)
->>>>>>> 0bb6454f
+from .client import ModelCI
+from .constants import ThresholdComparison
 from .data_transfer_objects.eval_function import (
     EvalFunctionEntry,
     EvaluationCriterion,
