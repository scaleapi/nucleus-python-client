from typing import Optional


def try_convert_float(float_str: str) -> Optional[float]:
    try:
        return float(float_str)
    except ValueError:
<<<<<<< HEAD
        return None


def format_unit_test_item_eval_response(
    response: dict,
) -> UnitTestItemEvaluation:
    return UnitTestItemEvaluation(
        evaluation_id=response["evaluation_id"],
        unit_test_id=response["unit_test_id"],
        eval_function_id=response["eval_function_id"],
        dataset_item_id=response["dataset_item_id"],
        result=try_convert_float(response["result"]),
        passed=bool(response["pass"]),
    )


def format_unit_test_eval_response(response: dict) -> UnitTestEvaluation:
    eval_response = response["unit_test_evaluation"]
    items_response = response["unit_test_item_evaluations"]
    return UnitTestEvaluation(
        id=eval_response["id"],
        unit_test_id=eval_response["unit_test_id"],
        eval_function_id=eval_response["eval_function_id"],
        model_id=eval_response["model_id"],
        status=UnitTestEvaluationStatus(  # pylint: disable=E1121
            eval_response["status"]
        ),
        result=try_convert_float(eval_response["result"]),
        passed=bool(eval_response["pass"]),
        item_evals=[
            format_unit_test_item_eval_response(res) for res in items_response
        ],
    )
=======
        return None
>>>>>>> 762af1cb
<|MERGE_RESOLUTION|>--- conflicted
+++ resolved
@@ -5,40 +5,4 @@
     try:
         return float(float_str)
     except ValueError:
-<<<<<<< HEAD
-        return None
-
-
-def format_unit_test_item_eval_response(
-    response: dict,
-) -> UnitTestItemEvaluation:
-    return UnitTestItemEvaluation(
-        evaluation_id=response["evaluation_id"],
-        unit_test_id=response["unit_test_id"],
-        eval_function_id=response["eval_function_id"],
-        dataset_item_id=response["dataset_item_id"],
-        result=try_convert_float(response["result"]),
-        passed=bool(response["pass"]),
-    )
-
-
-def format_unit_test_eval_response(response: dict) -> UnitTestEvaluation:
-    eval_response = response["unit_test_evaluation"]
-    items_response = response["unit_test_item_evaluations"]
-    return UnitTestEvaluation(
-        id=eval_response["id"],
-        unit_test_id=eval_response["unit_test_id"],
-        eval_function_id=eval_response["eval_function_id"],
-        model_id=eval_response["model_id"],
-        status=UnitTestEvaluationStatus(  # pylint: disable=E1121
-            eval_response["status"]
-        ),
-        result=try_convert_float(eval_response["result"]),
-        passed=bool(eval_response["pass"]),
-        item_evals=[
-            format_unit_test_item_eval_response(res) for res in items_response
-        ],
-    )
-=======
-        return None
->>>>>>> 762af1cb
+        return None