<<<<<<< HEAD
import uuid
from typing import Any, Dict, List, Optional, Union
=======
from collections import Counter
from typing import List, Dict, Any, Optional
>>>>>>> 41e93caa

import requests

from nucleus.job import AsyncJob
from nucleus.utils import (
    format_dataset_item_response,
    serialize_and_write_to_presigned_url,
)

from .annotation import Annotation
from .constants import (
    DATASET_ITEM_IDS_KEY,
    DATASET_LENGTH_KEY,
    DATASET_MODEL_RUNS_KEY,
    DATASET_NAME_KEY,
    DATASET_SLICES_KEY,
    DEFAULT_ANNOTATION_UPDATE_MODE,
    NAME_KEY,
    REFERENCE_IDS_KEY,
    REQUEST_ID_KEY,
    UPDATE_KEY,
)
from .dataset_item import DatasetItem, check_all_paths_remote
from .payload_constructor import construct_model_run_creation_payload


class Dataset:
    """
    Nucleus Dataset. You can append images with metadata to your dataset,
    annotate it with ground truth and upload model predictions to evaluate and
    compare model performance on you data.
    """

    def __init__(
        self,
        dataset_id: str,
        client: "NucleusClient",  # type:ignore # noqa: F821
    ):
        self.id = dataset_id
        self._client = client

    def __repr__(self):
        return f"Dataset(dataset_id='{self.id}', client={self._client})"

    def __eq__(self, other):
        if self.id == other.id:
            if self._client == other._client:
                return True
        return False

    @property
    def name(self) -> str:
        return self.info().get(DATASET_NAME_KEY, "")

    @property
    def model_runs(self) -> List[str]:
        return self.info().get(DATASET_MODEL_RUNS_KEY, [])

    @property
    def slices(self) -> List[str]:
        return self.info().get(DATASET_SLICES_KEY, [])

    @property
    def size(self) -> int:
        return self.info().get(DATASET_LENGTH_KEY, 0)

    @property
    def items(self) -> List[DatasetItem]:
        return self._client.get_dataset_items(self.id)

    def autotag_scores(self, autotag_name, for_scores_greater_than=0):
        """Export the autotag scores above a threshold, largest scores first.

        If you have pandas installed, you can create a pandas dataframe using

        pandas.Dataframe(dataset.autotag_scores(autotag_name))

        :return: dictionary of the form
            {'ref_ids': List[str],
             'datset_item_ids': List[str],
             'score': List[float]}
        """
        response = self._client.make_request(
            payload={},
            route=f"autotag/{self.id}/{autotag_name}/{for_scores_greater_than}",
            requests_command=requests.get,
        )
        return response

    def info(self) -> dict:
        """
        Returns information about existing dataset
        :return: dictionary of the form
            {
                'name': str,
                'length': int,
                'model_run_ids': List[str],
                'slice_ids': List[str]
            }
        """
        return self._client.dataset_info(self.id)

    def create_model_run(
        self,
        name: str,
        reference_id: Optional[str] = None,
        model_id: Optional[str] = None,
        metadata: Optional[Dict[str, Any]] = None,
        annotation_metadata_schema: Optional[Dict] = None,
    ):
        """
        :param name: A name for the model run.
        :param reference_id: The user-specified reference identifier to associate with the model.
                        The 'model_id' field should be empty if this field is populated,
        :param model_id: The internally-controlled identifier of the model.
                    The 'reference_id' field should be empty if this field is populated,
        :param metadata: An arbitrary metadata blob for the current run.
        :param annotation_metadata_schema: A dictionary that defines schema for annotations.
        :param segmentation_metadata_schema: A dictionary that defines schema for segmentation.

        :return:
        {
          "model_id": str,
          "model_run_id": str,
        }
        """
        payload = construct_model_run_creation_payload(
            name,
            reference_id,
            model_id,
            metadata,
            annotation_metadata_schema,
        )
        return self._client.create_model_run(self.id, payload)

    def annotate(
        self,
        annotations: List[Annotation],
        update: Optional[bool] = DEFAULT_ANNOTATION_UPDATE_MODE,
        batch_size: int = 5000,
    ) -> dict:
        """
        Uploads ground truth annotations for a given dataset.
        :param annotations: ground truth annotations for a given dataset to upload
        :param batch_size: batch parameter for long uploads
        :return:
        {
            "dataset_id: str,
            "new_items": int,
            "updated_items": int,
            "ignored_items": int,
        }
        """
        return self._client.annotate_dataset(
            self.id, annotations, update=update, batch_size=batch_size
        )

    def ingest_tasks(self, task_ids: dict):
        """
        If you already submitted tasks to Scale for annotation this endpoint ingests your completed tasks
        annotated by Scale into your Nucleus Dataset.
        Right now we support ingestion from Videobox Annotation and 2D Box Annotation projects.
        Lated we'll support more annotation types.
        :param task_ids: list of task ids
        :return: {"ingested_tasks": int, "ignored_tasks": int, "pending_tasks": int}
        """
        return self._client.ingest_tasks(self.id, {"tasks": task_ids})

    def append(
        self,
        dataset_items: List[DatasetItem],
        update: Optional[bool] = False,
        batch_size: Optional[int] = 20,
        asynchronous=False,
    ) -> Union[dict, AsyncJob]:
        """
        Appends images with metadata (dataset items) to the dataset. Overwrites images on collision if forced.

        Parameters:
        :param dataset_items: items to upload
        :param update: if True overwrites images and metadata on collision
        :param batch_size: batch parameter for long uploads
        :param aynchronous: if True, return a job object representing asynchronous ingestion job.
        :return:
        {
            'dataset_id': str,
            'new_items': int,
            'updated_items': int,
            'ignored_items': int,
        }
        """
<<<<<<< HEAD
        if asynchronous:
            check_all_paths_remote(dataset_items)
            request_id = uuid.uuid4().hex
            response = self._client.make_request(
                payload={},
                route=f"dataset/{self.id}/signedUrl/{request_id}",
                requests_command=requests.get,
            )
            print(response["signed_url"])

            serialize_and_write_to_presigned_url(
                dataset_items, response["signed_url"]
            )
            response = self._client.make_request(
                payload={REQUEST_ID_KEY: request_id, UPDATE_KEY: update},
                route=f"dataset/{self.id}/append?async=1",
            )
            return AsyncJob(response["job_id"], self._client)

=======
        ref_ids = []
        for dataset_item in dataset_items:
            if dataset_item.reference_id is not None:
                ref_ids.append(dataset_item.reference_id)
        if len(ref_ids) != len(set(ref_ids)):
            duplicates = {
                f"{key}": f"Count: {value}"
                for key, value in Counter(ref_ids).items()
            }
            raise ValueError(
                "Duplicate reference ids found among dataset_items: %s"
                % duplicates
            )
>>>>>>> 41e93caa
        return self._client.populate_dataset(
            self.id,
            dataset_items,
            force=update,
            batch_size=batch_size,
        )

    def iloc(self, i: int) -> dict:
        """
        Returns Dataset Item Info By Dataset Item Number.
        :param i: absolute number of dataset item for the given dataset.
        :return:
        {
            "item": DatasetItem,
            "annotations": List[Union[BoxAnnotation, PolygonAnnotation]],
        }
        """
        response = self._client.dataitem_iloc(self.id, i)
        return format_dataset_item_response(response)

    def refloc(self, reference_id: str) -> dict:
        """
        Returns Dataset Item Info By Dataset Item Reference Id.
        :param reference_id: reference_id of dataset item.
        :return:
        {
            "item": DatasetItem,
            "annotations": List[Union[BoxAnnotation, PolygonAnnotation]],
        }
        """
        response = self._client.dataitem_ref_id(self.id, reference_id)
        return format_dataset_item_response(response)

    def loc(self, dataset_item_id: str) -> dict:
        """
        Returns Dataset Item Info By Dataset Item Id.
        :param dataset_item_id: internally controlled id for the dataset item.
        :return:
        {
            "item": DatasetItem,
            "annotations": List[Union[BoxAnnotation, PolygonAnnotation]],
        }
        """
        response = self._client.dataitem_loc(self.id, dataset_item_id)
        return format_dataset_item_response(response)

    def create_slice(
        self,
        name: str,
        dataset_item_ids: List[str] = None,
        reference_ids: List[str] = None,
    ):
        """
        Creates a slice from items already present in a dataset.
        The caller must exclusively use either datasetItemIds or reference_ids
        as a means of identifying items in the dataset.

        :param name: The human-readable name of the slice.
        :param dataset_item_ids: An optional list of dataset item ids for the items in the slice
        :param reference_ids: An optional list of user-specified identifier for the items in the slice

        :return: new Slice object
        """
        if bool(dataset_item_ids) == bool(reference_ids):
            raise Exception(
                "You must specify exactly one of dataset_item_ids or reference_ids."
            )
        payload: Dict[str, Any] = {NAME_KEY: name}
        if dataset_item_ids:
            payload[DATASET_ITEM_IDS_KEY] = dataset_item_ids
        if reference_ids:
            payload[REFERENCE_IDS_KEY] = reference_ids
        return self._client.create_slice(self.id, payload)

    def delete_item(self, item_id: str = None, reference_id: str = None):
        if bool(item_id) == bool(reference_id):
            raise Exception(
                "You must specify either a reference_id or an item_id for a DatasetItem."
            )
        return self._client.delete_dataset_item(
            self.id, reference_id=reference_id, item_id=item_id
        )

    def list_autotags(self):
        return self._client.list_autotags(self.id)

    def create_custom_index(self, embeddings_url: str):
        return self._client.create_custom_index(self.id, embeddings_url)

    def delete_custom_index(self):
        return self._client.delete_custom_index(self.id)

    def check_index_status(self, job_id: str):
        return self._client.check_index_status(job_id)<|MERGE_RESOLUTION|>--- conflicted
+++ resolved
@@ -1,10 +1,5 @@
-<<<<<<< HEAD
 import uuid
 from typing import Any, Dict, List, Optional, Union
-=======
-from collections import Counter
-from typing import List, Dict, Any, Optional
->>>>>>> 41e93caa
 
 import requests
 
@@ -27,7 +22,11 @@
     REQUEST_ID_KEY,
     UPDATE_KEY,
 )
-from .dataset_item import DatasetItem, check_all_paths_remote
+from .dataset_item import (
+    DatasetItem,
+    check_all_paths_remote,
+    check_for_duplicate_reference_ids,
+)
 from .payload_constructor import construct_model_run_creation_payload
 
 
@@ -196,7 +195,8 @@
             'ignored_items': int,
         }
         """
-<<<<<<< HEAD
+        check_for_duplicate_reference_ids(dataset_items)
+
         if asynchronous:
             check_all_paths_remote(dataset_items)
             request_id = uuid.uuid4().hex
@@ -205,8 +205,6 @@
                 route=f"dataset/{self.id}/signedUrl/{request_id}",
                 requests_command=requests.get,
             )
-            print(response["signed_url"])
-
             serialize_and_write_to_presigned_url(
                 dataset_items, response["signed_url"]
             )
@@ -216,21 +214,6 @@
             )
             return AsyncJob(response["job_id"], self._client)
 
-=======
-        ref_ids = []
-        for dataset_item in dataset_items:
-            if dataset_item.reference_id is not None:
-                ref_ids.append(dataset_item.reference_id)
-        if len(ref_ids) != len(set(ref_ids)):
-            duplicates = {
-                f"{key}": f"Count: {value}"
-                for key, value in Counter(ref_ids).items()
-            }
-            raise ValueError(
-                "Duplicate reference ids found among dataset_items: %s"
-                % duplicates
-            )
->>>>>>> 41e93caa
         return self._client.populate_dataset(
             self.id,
             dataset_items,
