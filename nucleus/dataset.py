import os
from typing import Any, Dict, List, Optional, Sequence, Union

import requests

from nucleus.job import AsyncJob
from nucleus.prediction import (
    BoxPrediction,
    CategoryPrediction,
    CuboidPrediction,
    PolygonPrediction,
    SegmentationPrediction,
    from_json,
)
from nucleus.url_utils import sanitize_string_args
from nucleus.utils import (
    convert_export_payload,
    format_dataset_item_response,
    format_prediction_response,
    serialize_and_write_to_presigned_url,
)

from .annotation import (
    Annotation,
    BoxAnnotation,
    CategoryAnnotation,
    CuboidAnnotation,
    MultiCategoryAnnotation,
    PolygonAnnotation,
    SegmentationAnnotation,
    check_all_mask_paths_remote,
)
from .constants import (
    ANNOTATIONS_KEY,
    AUTOTAG_SCORE_THRESHOLD,
<<<<<<< HEAD
    DATASET_IS_SCENE_KEY,
=======
    BACKFILL_JOB_KEY,
    DATASET_ID_KEY,
>>>>>>> 7335bdc5
    DEFAULT_ANNOTATION_UPDATE_MODE,
    EXPORTED_ROWS,
    KEEP_HISTORY_KEY,
    MESSAGE_KEY,
    NAME_KEY,
    REFERENCE_IDS_KEY,
    REQUEST_ID_KEY,
    UPDATE_KEY,
)
from .data_transfer_object.dataset_info import DatasetInfo
from .data_transfer_object.dataset_size import DatasetSize
from .dataset_item import (
    DatasetItem,
    check_all_paths_remote,
    check_for_duplicate_reference_ids,
)
from .dataset_item_uploader import DatasetItemUploader
from .deprecation_warning import deprecated
from .errors import DatasetItemRetrievalError
from .payload_constructor import (
    construct_append_scenes_payload,
    construct_model_run_creation_payload,
    construct_taxonomy_payload,
)
from .scene import LidarScene, Scene, check_all_scene_paths_remote
from .upload_response import UploadResponse

# TODO: refactor to reduce this file to under 1000 lines.
# pylint: disable=C0302


WARN_FOR_LARGE_UPLOAD = 50000
WARN_FOR_LARGE_SCENES_UPLOAD = 5


class Dataset:
    """Datasets are collections of your data that can be associated with models.

    You can append :class:`DatasetItems<DatasetItem>` or :class:`Scenes<LidarScene>`
    with metadata to your dataset, annotate it with ground truth, and upload
    model predictions to evaluate and compare model performance on your data.

    Make sure that the dataset is set up correctly supporting the required datatype (see code sample below).

    Datasets cannot be instantiated directly and instead must be created via API
    endpoint using :meth:`NucleusClient.create_dataset`, or in the dashboard.

    ::

        import nucleus

        client = nucleus.NucleusClient(YOUR_SCALE_API_KEY)

        # Create new dataset supporting DatasetItems
        dataset = client.create_dataset(YOUR_DATASET_NAME, is_scene=False)

        # OR create new dataset supporting LidarScenes
        dataset = client.create_dataset(YOUR_DATASET_NAME, is_scene=True)

        # Or, retrieve existing dataset by ID
        # This ID can be fetched using client.list_datasets() or from a dashboard URL
        existing_dataset = client.get_dataset("ds_bwkezj6g5c4g05gqp1eg")
    """

    def __init__(self, dataset_id, client, name=None):
        self.id = dataset_id
        self._client = client
        # NOTE: Optionally set name on creation such that the property access doesn't need to hit the server
        self._name = name

    def __repr__(self):
        if os.environ.get("NUCLEUS_DEBUG", None):
            return f"Dataset(name='{self.name}, dataset_id='{self.id}', is_scene='{self.is_scene}', client={self._client})"
        else:
            return f"Dataset(name='{self.name}, dataset_id='{self.id}', is_scene='{self.is_scene}')"

    def __eq__(self, other):
        if self.id == other.id:
            if self._client == other._client:
                return True
        return False

    @property
    def name(self) -> str:
        """User-defined name of the Dataset."""
        if self._name is None:
            self._name = self._client.make_request(
                {}, f"dataset/{self.id}/name", requests.get
            )["name"]
        return self._name

    @property
    def is_scene(self) -> bool:
        """If the dataset can contain scenes or not."""
        response = self._client.make_request(
            {}, f"dataset/{self.id}/is_scene", requests.get
        )[DATASET_IS_SCENE_KEY]
        return response

    @property
    def model_runs(self) -> Dict[Any, Any]:
        """List of all model runs associated with the Dataset."""
        # TODO: model_runs -> models
        response = self._client.make_request(
            {}, f"dataset/{self.id}/model_runs", requests.get
        )
        return response

    @property
    def slices(self) -> Dict[Any, Any]:
        """List of all Slice IDs created from the Dataset."""
        response = self._client.make_request(
            {}, f"dataset/{self.id}/slices", requests.get
        )
        return response

    @property
    def size(self) -> int:
        """Number of items in the Dataset."""
        response = self._client.make_request(
            {}, f"dataset/{self.id}/size", requests.get
        )
        dataset_size = DatasetSize.parse_obj(response)
        return dataset_size.count

    @property
    def items(self) -> List[DatasetItem]:
        """List of all DatasetItem objects in the Dataset."""
        response = self._client.make_request(
            {}, f"dataset/{self.id}/datasetItems", requests.get
        )
        dataset_items = response.get("dataset_items", None)
        error = response.get("error", None)
        constructed_dataset_items = []
        if dataset_items:
            for item in dataset_items:
                image_url = item.get("original_image_url")
                metadata = item.get("metadata", None)
                ref_id = item.get("ref_id", None)
                dataset_item = DatasetItem(image_url, ref_id, metadata)
                constructed_dataset_items.append(dataset_item)
        elif error:
            raise DatasetItemRetrievalError(message=error)
        return constructed_dataset_items

    @sanitize_string_args
    def autotag_items(self, autotag_name, for_scores_greater_than=0):
        """Fetches the autotag's items above the score threshold, sorted by descending score.

        Parameters:
            autotag_name: The user-defined name of the autotag.
            for_scores_greater_than (Optional[int]): Score threshold between -1
                and 1 above which to include autotag items.

        Returns:
            List of autotagged items above the given score threshold, sorted by
            descending score, and autotag info, packaged into a dict as follows::

                {
                    "autotagItems": List[{
                        ref_id: str,
                        score: float,
                        model_prediction_annotation_id: str | None
                        ground_truth_annotation_id: str | None,
                    }],
                    "autotag": {
                        id: str,
                        name: str,
                        status: "started" | "completed",
                        autotag_level: "Image" | "Object"
                    }
                }

            Note ``model_prediction_annotation_id`` and ``ground_truth_annotation_id``
            are only relevant for object autotags.
        """
        response = self._client.make_request(
            payload={AUTOTAG_SCORE_THRESHOLD: for_scores_greater_than},
            route=f"dataset/{self.id}/autotag/{autotag_name}/taggedItems",
            requests_command=requests.get,
        )
        return response

    def autotag_training_items(self, autotag_name):
        """Fetches items that were manually selected during refinement of the autotag.

        Parameters:
            autotag_name: The user-defined name of the autotag.

        Returns:
            List of user-selected positives and autotag info, packaged into a
            dict as follows::

                {
                    "autotagPositiveTrainingItems": {
                        ref_id: str,
                        model_prediction_annotation_id: str | None,
                        ground_truth_annotation_id: str | None,
                    }[],
                    "autotag": {
                        id: str,
                        name: str,
                        status: "started" | "completed",
                        autotag_level: "Image" | "Object"
                    }
                }

            Note ``model_prediction_annotation_id`` and ``ground_truth_annotation_id``
            are only relevant for object autotags.
        """
        response = self._client.make_request(
            payload={},
            route=f"dataset/{self.id}/autotag/{autotag_name}/trainingItems",
            requests_command=requests.get,
        )
        return response

    def info(self) -> DatasetInfo:
        """Retrieve information about the dataset

        Returns:
            :class:`DatasetInfo`
        """
        response = self._client.make_request(
            {}, f"dataset/{self.id}/info", requests.get
        )
        dataset_info = DatasetInfo.parse_obj(response)
        return dataset_info

    @deprecated(
        "Model runs have been deprecated and will be removed. Use a Model instead"
    )
    def create_model_run(
        self,
        name: str,
        reference_id: Optional[str] = None,
        model_id: Optional[str] = None,
        metadata: Optional[Dict[str, Any]] = None,
        annotation_metadata_schema: Optional[Dict] = None,
    ):
        payload = construct_model_run_creation_payload(
            name,
            reference_id,
            model_id,
            metadata,
            annotation_metadata_schema,
        )
        return self._client.create_model_run(self.id, payload)

    def annotate(
        self,
        annotations: Sequence[
            Union[
                BoxAnnotation,
                PolygonAnnotation,
                CuboidAnnotation,
                CategoryAnnotation,
                MultiCategoryAnnotation,
                SegmentationAnnotation,
            ]
        ],
        update: bool = DEFAULT_ANNOTATION_UPDATE_MODE,
        batch_size: int = 5000,
        asynchronous: bool = False,
    ) -> Union[Dict[str, Any], AsyncJob]:
        """Uploads ground truth annotations to the dataset.

        Adding ground truth to your dataset in Nucleus allows you to visualize
        annotations, query dataset items based on the annotations they contain,
        and evaluate models by comparing their predictions to ground truth.

        Nucleus supports :class:`Box<BoxAnnotation>`, :class:`Polygon<PolygonAnnotation>`,
        :class:`Cuboid<CuboidAnnotation>`, :class:`Segmentation<SegmentationAnnotation>`,
        and :class:`Category<CategoryAnnotation>` annotations. Cuboid annotations
        can only be uploaded to a :class:`pointcloud DatasetItem<LidarScene>`.

        When uploading an annotation, you need to specify which item you are
        annotating via the reference_id you provided when uploading the image
        or pointcloud.

        Ground truth uploads can be made idempotent by specifying an optional
        annotation_id for each annotation. This id should be unique within the
        dataset_item so that (reference_id, annotation_id) is unique within the
        dataset.

        See :class:`SegmentationAnnotation` for specific requirements to upload
        segmentation annotations.

        For ingesting large annotation payloads, see the `Guide for Large Ingestions
        <https://nucleus.scale.com/docs/large-ingestion>`_.

        Parameters:
            annotations (Sequence[:class:`Annotation`]): List of annotation
              objects to upload.
            update: Whether to ignore or overwrite metadata for conflicting annotations.
            batch_size: Number of annotations processed in each concurrent batch.
              Default is 5000.
            asynchronous: Whether or not to process the upload asynchronously (and
              return an :class:`AsyncJob` object). Default is False.

        Returns:
            If synchronous, payload describing the upload result::

                {
                    "dataset_id": str,
                    "annotations_processed": int
                }

            Otherwise, returns an :class:`AsyncJob` object.
        """
        check_all_mask_paths_remote(annotations)

        if asynchronous:
            request_id = serialize_and_write_to_presigned_url(
                annotations, self.id, self._client
            )
            response = self._client.make_request(
                payload={REQUEST_ID_KEY: request_id, UPDATE_KEY: update},
                route=f"dataset/{self.id}/annotate?async=1",
            )
            return AsyncJob.from_json(response, self._client)
        return self._client.annotate_dataset(
            self.id, annotations, update=update, batch_size=batch_size
        )

    def ingest_tasks(self, task_ids: List[str]) -> dict:
        """Ingest specific tasks from an existing Scale or Rapid project into the dataset.

        Note: if you would like to create a new Dataset from an exisiting Scale
        labeling project, use :meth:`NucleusClient.create_dataset_from_project`.

        For more info, see our `Ingest From Labeling Guide
        <https://nucleus.scale.com/docs/ingest-from-labeling>`_.

        Parameters:
            task_ids: List of task IDs to ingest.

        Returns:
            Payload describing the asynchronous upload result::

                {
                    "ingested_tasks": int,
                    "ignored_tasks": int,
                    "pending_tasks": int
                }
        """
        # TODO(gunnar): Validate right behaviour. Pydantic?
        return self._client.make_request(
            {"tasks": task_ids}, f"dataset/{self.id}/ingest_tasks"
        )

    def append(
        self,
        items: Union[Sequence[DatasetItem], Sequence[LidarScene]],
        update: bool = False,
        batch_size: int = 20,
        asynchronous: bool = False,
    ) -> Union[Dict[Any, Any], AsyncJob, UploadResponse]:
        """Appends items or scenes to a dataset.

        Attention (!!!)
        You will only be able to add :class:`DatasetItems<DatasetItem>`s to a dataset supporting "
        ":class:`DatasetItems<DatasetItem>`s.
        Also, you will only be able to add :class:`Scenes<LidarScene>`s to a dataset supporting "
        ":class:`Scenes<LidarScene>`s.
        A :class:`DatasetItems<DatasetItem>` dataset can be created with the is_scene flag set to False.
        A :class:`Scenes<LidarScene>` dataset can be created with the is_scene flag set to True.

        ::

            import nucleus

            client = nucleus.NucleusClient(YOUR_SCALE_API_KEY)
            dataset = client.get_dataset("ds_bwkezj6g5c4g05gqp1eg")

            local_item = nucleus.DatasetItem(
              image_location="./1.jpg",
              reference_id="image_1",
              metadata={"key": "value"}
            )
            remote_item = nucleus.DatasetItem(
              image_location="s3://your-bucket/2.jpg",
              reference_id="image_2",
              metadata={"key": "value"}
            )

            # default is synchronous upload
            sync_response = dataset.append(items=[local_item])

            # async jobs have higher throughput but can be more difficult to debug
            async_job = dataset.append(
              items=[remote_item], # all items must be remote for async
              asynchronous=True
            )
            print(async_job.status())

        A :class:`Dataset` can be populated with labeled and unlabeled
        data. Using Nucleus, you can filter down the data inside your dataset
        using custom metadata about your images.

        For instance, your local dataset may contain ``Sunny``, ``Foggy``, and
        ``Rainy`` folders of images. All of these images can be uploaded into a
        single Nucleus ``Dataset``, with (queryable) metadata like ``{"weather":
        "Sunny"}``.

        To update an item's metadata, you can re-ingest the same items with the
        ``update`` argument set to true. Existing metadata will be overwritten
        for ``DatasetItems`` in the payload that share a ``reference_id`` with a
        previously uploaded ``DatasetItem``. To retrieve your existing
        ``reference_ids``, use :meth:`Dataset.items`.

        ::

            # overwrite metadata by reuploading the item
            remote_item.metadata["weather"] = "Sunny"

            async_job_2 = dataset.append(
              items=[remote_item],
              update=True,
              asynchronous=True
            )

        Parameters:
            dataset_items ( \
              Union[ \
                Sequence[:class:`DatasetItem`], \
                Sequence[:class:`LidarScene`] \
              ]): List of items or scenes to upload.
            batch_size: Size of the batch for larger uploads. Default is 20.
            update: Whether or not to overwrite metadata on reference ID collision.
              Default is False.
            asynchronous: Whether or not to process the upload asynchronously (and
              return an :class:`AsyncJob` object). This is highly encouraged for
              3D data to drastically increase throughput. Default is False.

        Returns:
            For scenes
                If synchronous, returns a payload describing the upload result::

                    {
                        "dataset_id: str,
                        "new_items": int,
                        "updated_items": int,
                        "ignored_items": int,
                        "upload_errors": int
                    }

                Otherwise, returns an :class:`AsyncJob` object.
            For images
                If synchronous returns UploadResponse otherwise :class:`AsyncJob`
        """
        assert (
            batch_size is None or batch_size < 30
        ), "Please specify a batch size smaller than 30 to avoid timeouts."
        dataset_items = [
            item for item in items if isinstance(item, DatasetItem)
        ]
        scenes = [item for item in items if isinstance(item, LidarScene)]
        if dataset_items and scenes:
            raise Exception(
                "You must append either DatasetItems or Scenes to the dataset."
            )
        if scenes:
            assert (
                asynchronous
            ), "In order to avoid timeouts, you must set asynchronous=True when uploading scenes."

            return self.append_scenes(scenes, update, asynchronous)

        check_for_duplicate_reference_ids(dataset_items)

        if len(dataset_items) > WARN_FOR_LARGE_UPLOAD and not asynchronous:
            print(
                "Tip: for large uploads, get faster performance by importing your data "
                "into Nucleus directly from a cloud storage provider. See "
                "https://dashboard.scale.com/nucleus/docs/api?language=python#guide-for-large-ingestions"
                " for details."
            )

        if asynchronous:
            check_all_paths_remote(dataset_items)
            request_id = serialize_and_write_to_presigned_url(
                dataset_items, self.id, self._client
            )
            response = self._client.make_request(
                payload={REQUEST_ID_KEY: request_id, UPDATE_KEY: update},
                route=f"dataset/{self.id}/append?async=1",
            )
            return AsyncJob.from_json(response, self._client)

        return self._upload_items(
            dataset_items,
            update=update,
            batch_size=batch_size,
        )

    @deprecated("Prefer using Dataset.append instead.")
    def append_scenes(
        self,
        scenes: List[LidarScene],
        update: Optional[bool] = False,
        asynchronous: Optional[bool] = False,
    ) -> Union[dict, AsyncJob]:
        # TODO: make private in favor of Dataset.append invocation
        if not self.is_scene:
            raise Exception(
                "Your dataset is not a scene dataset but only supports single dataset items. "
                "In order to be able to add scenes, please create another dataset with "
                "client.create_dataset(<dataset_name>, is_scene=True) or add the scenes to "
                "an existing scene dataset."
            )

        for scene in scenes:
            scene.validate()

        if not asynchronous:
            print(
                "WARNING: Processing lidar pointclouds usually takes several seconds. As a result, sychronous scene upload"
                "requests are likely to timeout. For large uploads, we recommend using the flag asynchronous=True "
                "to avoid HTTP timeouts. Please see"
                "https://dashboard.scale.com/nucleus/docs/api?language=python#guide-for-large-ingestions"
                " for details."
            )

        if asynchronous:
            check_all_scene_paths_remote(scenes)
            request_id = serialize_and_write_to_presigned_url(
                scenes, self.id, self._client
            )
            response = self._client.make_request(
                payload={REQUEST_ID_KEY: request_id, UPDATE_KEY: update},
                route=f"{self.id}/upload_scenes?async=1",
            )
            return AsyncJob.from_json(response, self._client)

        payload = construct_append_scenes_payload(scenes, update)
        response = self._client.make_request(
            payload=payload,
            route=f"{self.id}/upload_scenes",
        )
        return response

    def iloc(self, i: int) -> dict:
        """Retrieves dataset item by absolute numerical index.

        Parameters:
            i: Absolute numerical index of the dataset item within the dataset.

        Returns:
            Payload describing the dataset item and associated annotations::

                {
                    "item": DatasetItem
                    "annotations": {
                        "box": Optional[List[BoxAnnotation]],
                        "cuboid": Optional[List[CuboidAnnotation]],
                        "polygon": Optional[List[PolygonAnnotation]],
                        "segmentation": Optional[List[SegmentationAnnotation]],
                        "category": Optional[List[CategoryAnnotation]],
                    }
                }
        """
        response = self._client.make_request(
            {}, f"dataset/{self.id}/iloc/{i}", requests.get
        )
        return format_dataset_item_response(response)

    @sanitize_string_args
    def refloc(self, reference_id: str) -> dict:
        """Retrieves a dataset item by reference ID.

        Parameters:
            reference_id: User-defined reference ID of the dataset item.

        Returns:
            Payload containing the dataset item and associated annotations::

                {
                    "item": DatasetItem
                    "annotations": {
                        "box": Optional[List[BoxAnnotation]],
                        "cuboid": Optional[List[CuboidAnnotation]],
                        "polygon": Optional[List[PolygonAnnotation]],
                        "segmentation": Optional[List[SegmentationAnnotation]],
                        "category": Optional[List[CategoryAnnotation]],
                    }
                }
        """
        response = self._client.make_request(
            {}, f"dataset/{self.id}/refloc/{reference_id}", requests.get
        )
        return format_dataset_item_response(response)

    def loc(self, dataset_item_id: str) -> dict:
        """Retrieves a dataset item by Nucleus-generated ID.

        Parameters:
            dataset_item_id: Nucleus-generated dataset item ID (starts with ``di_``).
              This can be retrieved via :meth:`Dataset.items` or a Nucleus dashboard URL.

        Returns:
            Payload containing the dataset item and associated annotations::

                {
                    "item": DatasetItem
                    "annotations": {
                        "box": Optional[List[BoxAnnotation]],
                        "cuboid": Optional[List[CuboidAnnotation]],
                        "polygon": Optional[List[PolygonAnnotation]],
                        "segmentation": Optional[List[SegmentationAnnotation]],
                        "category": Optional[List[CategoryAnnotation]],
                    }
                }
        """
        response = self._client.make_request(
            {}, f"dataset/{self.id}/loc/{dataset_item_id}", requests.get
        )
        return format_dataset_item_response(response)

    def ground_truth_loc(self, reference_id: str, annotation_id: str):
        """Fetches a single ground truth annotation by id.

        Parameters:
            reference_id: User-defined reference ID of the dataset item associated
              with the ground truth annotation.
            annotation_id: User-defined ID of the ground truth annotation.

        Returns:
            Union[\
                :class:`BoxAnnotation`, \
                :class:`PolygonAnnotation`, \
                :class:`CuboidAnnotation`, \
                :class:`SegmentationAnnotation` \
                :class:`CategoryAnnotation` \
            ]: Ground truth annotation object with the specified annotation ID.
        """
        response = self._client.make_request(
            {},
            f"dataset/{self.id}/groundTruth/loc/{reference_id}/{annotation_id}",
            requests.get,
        )
        return Annotation.from_json(response)

    def create_slice(
        self,
        name: str,
        reference_ids: List[str],
    ):
        """Creates a :class:`Slice` of dataset items within a dataset.

        Parameters:
            name: A human-readable name for the slice.
            reference_ids: List of reference IDs of dataset items to add to the slice::

        Returns:
            :class:`Slice`: The newly constructed slice item.
        """
        return self._client.create_slice(
            self.id, {NAME_KEY: name, REFERENCE_IDS_KEY: reference_ids}
        )

    @sanitize_string_args
    def delete_item(self, reference_id: str) -> dict:
        """Deletes an item from the dataset by item reference ID.

        All annotations and predictions associated with the item will be deleted
        as well.

        Parameters:
            reference_id: The user-defined reference ID of the item to delete.

        Returns:
            Payload to indicate deletion invocation.
        """
        return self._client.make_request(
            {},
            f"dataset/{self.id}/refloc/{reference_id}",
            requests.delete,
        )

    def list_autotags(self):
        """Fetches all autotags of the dataset.

        Returns:
            List of autotag payloads::

                List[{
                    "id": str,
                    "name": str,
                    "status": "completed" | "pending",
                    "autotag_level": "Image" | "Object"
                }]
        """
        return self._client.list_autotags(self.id)

    def update_autotag(self, autotag_id):
        """Will rerun inference on all dataset items in the dataset.
        For now this endpoint does not try to skip already inferenced items, but this
        improvement is planned for the future. This means that for now, you can only
        have one job running at time, so please await the result using job.sleep_until_complete()
        before launching another job.

        Parameters:
            autotag_id: Id of the autotag to re-inference. You can figure out which
            id you want by using dataset.list_autotags, or by looking at the URL in the
            manage autotag page.

        Returns:
          :class:`AsyncJob`: Asynchronous job object to track processing status.
        """
        return AsyncJob.from_json(
            payload=self._client.make_request(
                {}, f"autotag/{autotag_id}", requests.post
            ),
            client=self._client,
        )

    def create_custom_index(
        self, embeddings_urls: List[str], embedding_dim: int
    ):
        """Processes user-provided embeddings for the dataset to use with autotag and simsearch.

        ::

            import nucleus

            client = nucleus.NucleusClient(YOUR_SCALE_API_KEY)
            dataset = client.get_dataset("ds_bwkezj6g5c4g05gqp1eg")

            embeddings = {
                "reference_id_0": [0.1, 0.2, 0.3],
                "reference_id_1": [0.4, 0.5, 0.6],
            } # uploaded to s3 with the below URL

            embeddings_url = "s3://dataset/embeddings_map.json"

            response = dataset.create_custom_index(
                embeddings_url=[embeddings_url],
                embedding_dim=3
            )

        Parameters:
            embeddings_urls:  List of URLs, each of which pointing to
              a JSON mapping reference_id -> embedding vector.
            embedding_dim: The dimension of the embedding vectors. Must be consistent
              across all embedding vectors in the index.

        Returns:
            :class:`AsyncJob`: Asynchronous job object to track processing status.
        """
        return AsyncJob.from_json(
            self._client.create_custom_index(
                self.id,
                embeddings_urls,
                embedding_dim,
            ),
            self._client,
        )

    def delete_custom_index(self):
        """Deletes the custom index uploaded to the dataset.

        Returns:
            Payload containing information that can be used to track the job's status::

                {
                    "dataset_id": str,
                    "job_id": str,
                    "message": str
                }
        """
        return self._client.delete_custom_index(self.id)

    def set_continuous_indexing(self, enable: bool = True):
        """Toggle whether embeddings are automatically generated for new data.

        Sets continuous indexing for a given dataset, which will automatically
        generate embeddings for use with autotag whenever new images are uploaded.

        Parameters:
            enable: Whether to enable or disable continuous indexing. Default is
              True.

        Returns:
            Response payload::

                {
                    "dataset_id": str,
                    "message": str
                    "backfill_job": AsyncJob,
                }
        """
        preprocessed_response = self._client.set_continuous_indexing(
            self.id, enable
        )
        response = {
            DATASET_ID_KEY: preprocessed_response[DATASET_ID_KEY],
            MESSAGE_KEY: preprocessed_response[MESSAGE_KEY],
        }
        if enable:
            response[BACKFILL_JOB_KEY] = (
                AsyncJob.from_json(preprocessed_response, self._client),
            )
        return response

    def create_image_index(self):
        """Creates or updates image index by generating embeddings for images that do not already have embeddings.

        The embeddings are used for autotag and similarity search.

        This endpoint is limited to index up to 2 million images at a time and the
        job will fail for payloads that exceed this limit.

        Response:
            :class:`AsyncJob`: Asynchronous job object to track processing status.
        """
        response = self._client.create_image_index(self.id)
        return AsyncJob.from_json(response, self._client)

    def create_object_index(
        self, model_run_id: str = None, gt_only: bool = None
    ):
        """Creates or updates object index by generating embeddings for objects that do not already have embeddings.

        These embeddings are used for autotag and similarity search. This endpoint
        only supports indexing objects sourced from the predictions of a specific
        model or the ground truth annotations of the dataset.

        This endpoint is idempotent. If this endpoint is called again for a model
        whose predictions were indexed in the past, the previously indexed predictions
        will not have new embeddings recomputed. The same is true for ground truth
        annotations.

        Note that this means if you change update a prediction or ground truth
        bounding box that already has an associated embedding, the embedding will
        not be updated, even with another call to this endpoint. For now, we
        recommend deleting the prediction or ground truth annotation and
        re-inserting it to force generate a new embedding.

        This endpoint is limited to generating embeddings for 3 million objects
        at a time and the job will fail for payloads that exceed this limit.

        Parameters:
            model_run_id: The ID of the model whose predictions should be indexed.
              Default is None, but must be supplied in the absence of ``gt_only``.

              .. todo ::
                  Deprecate model run

            gt_only: Whether to only generate embeddings for the ground truth
              annotations of the dataset. Default is None, but must be supplied
              in the absence of ``model_run_id``.

        Returns:
            Payload containing an :class:`AsyncJob` object to monitor progress.
        """
        response = self._client.create_object_index(
            self.id, model_run_id, gt_only
        )
        return AsyncJob.from_json(response, self._client)

    def add_taxonomy(
        self,
        taxonomy_name: str,
        taxonomy_type: str,
        labels: List[str],
    ):
        """Creates a new taxonomy.
        ::

            import nucleus
            client = nucleus.NucleusClient(YOUR_SCALE_API_KEY)
            dataset = client.get_dataset("ds_bwkezj6g5c4g05gqp1eg")

            response = dataset.add_taxonomy(
                taxonomy_name="clothing_type",
                taxonomy_type="category",
                labels=["shirt", "trousers", "dress"]
            )

        Parameters:
            taxonomy_name: The name of the taxonomy. Taxonomy names must be
              unique within a dataset.
            taxonomy_type: The type of this taxonomy as a string literal.
              Currently, the only supported taxonomy type is "category".
            labels: The list of possible labels for the taxonomy.

        Returns:
            Returns a response with dataset_id, taxonomy_name and type for the
            new taxonomy.
        """
        return self._client.make_request(
            construct_taxonomy_payload(taxonomy_name, taxonomy_type, labels),
            f"dataset/{self.id}/add_taxonomy",
            requests_command=requests.post,
        )

    def items_and_annotations(
        self,
    ) -> List[Dict[str, Union[DatasetItem, Dict[str, List[Annotation]]]]]:
        """Returns a list of all DatasetItems and Annotations in this slice.

        Returns:
            A list of dicts, each with two keys representing a row in the dataset::

                List[{
                    "item": DatasetItem,
                    "annotations": {
                        "box": Optional[List[BoxAnnotation]],
                        "cuboid": Optional[List[CuboidAnnotation]],
                        "polygon": Optional[List[PolygonAnnotation]],
                        "segmentation": Optional[List[SegmentationAnnotation]],
                        "category": Optional[List[CategoryAnnotation]],
                    }
                }]
        """
        api_payload = self._client.make_request(
            payload=None,
            route=f"dataset/{self.id}/exportForTraining",
            requests_command=requests.get,
        )
        return convert_export_payload(api_payload[EXPORTED_ROWS])

    def export_embeddings(
        self,
    ) -> List[Dict[str, Union[str, List[float]]]]:
        """Fetches a pd.DataFrame-ready list of dataset embeddings.

        Returns:
            A list, where each item is a dict with two keys representing a row
            in the dataset::

                List[{
                    "reference_id": str,
                    "embedding_vector": List[float]
                }]
        """
        api_payload = self._client.make_request(
            payload=None,
            route=f"dataset/{self.id}/embeddings",
            requests_command=requests.get,
        )
        return api_payload  # type: ignore

    def delete_annotations(
        self, reference_ids: list = None, keep_history=False
    ) -> AsyncJob:
        """Deletes all annotations associated with the specified item reference IDs.

        Parameters:
            reference_ids: List of user-defined reference IDs of the dataset items
              from which to delete annotations.
            keep_history: Whether to preserve version history. If False, all
                previous versions will be deleted along with the annotations. If
                True, the version history (including deletion) wil persist.
                Default is False.

        Returns:
            :class:`AsyncJob`: Empty payload response.
        """
        payload = {KEEP_HISTORY_KEY: keep_history}
        if reference_ids:
            payload[REFERENCE_IDS_KEY] = reference_ids
        response = self._client.make_request(
            payload,
            f"annotation/{self.id}",
            requests_command=requests.delete,
        )
        return AsyncJob.from_json(response, self._client)

    def get_scene(self, reference_id: str) -> Scene:
        """Fetches a single scene in the dataset by its reference ID.

        Parameters:
            reference_id: User-defined reference ID of the scene.

        Returns:
            :class:`Scene<LidarScene>`: A scene object containing frames, which
            in turn contain pointcloud or image items.
        """
        return Scene.from_json(
            self._client.make_request(
                payload=None,
                route=f"dataset/{self.id}/scene/{reference_id}",
                requests_command=requests.get,
            )
        )

    def export_predictions(self, model):
        """Fetches all predictions of a model that were uploaded to the dataset.

        Parameters:
            model (:class:`Model`): The model whose predictions to retrieve.

        Returns:
            List[Union[\
                :class:`BoxPrediction`, \
                :class:`PolygonPrediction`, \
                :class:`CuboidPrediction`, \
                :class:`SegmentationPrediction` \
            ]]: List of prediction objects from the model.

        """
        json_response = self._client.make_request(
            payload=None,
            route=f"dataset/{self.id}/model/{model.id}/export",
            requests_command=requests.get,
        )
        return format_prediction_response({ANNOTATIONS_KEY: json_response})

    def calculate_evaluation_metrics(self, model, options: dict = None):
        """Starts computation of evaluation metrics for a model on the dataset.

        To update matches and metrics calculated for a model on a given dataset you
        can call this endpoint. This is required in order to sort by IOU, view false
        positives/false negatives, and view model insights.

        You can add predictions from a model to a dataset after running the
        calculation of the metrics. However, the calculation of metrics will have
        to be retriggered for the new predictions to be matched with ground truth
        and appear as false positives/negatives, or for the new predictions effect
        on metrics to be reflected in model run insights.

        During IoU calculation, bounding box Predictions are compared to
        GroundTruth using a greedy matching algorithm that matches prediction and
        ground truth boxes that have the highest ious first. By default the
        matching algorithm is class-agnostic: it will greedily create matches
        regardless of the class labels.

        The algorithm can be tuned to classify true positives between certain
        classes, but not others. This is useful if the labels in your ground truth
        do not match the exact strings of your model predictions, or if you want
        to associate multiple predictions with one ground truth label, or multiple
        ground truth labels with one prediction. To recompute metrics based on
        different matching, you can re-commit the run with new request parameters.

        ::

            import nucleus

            client = nucleus.NucleusClient(YOUR_SCALE_API_KEY)
            dataset = client.get_dataset(dataset_id="ds_bwkezj6g5c4g05gqp1eg")

            model = client.get_model(
                model_id="prj_bybpa3gjmjc30es761y0",
                dataset_id="ds_bwkezj6g5c4g05gqp1eg"
            )

            # Compute all evaluation metrics including IOU-based matching:
            dataset.calculate_evaluation_metrics(model)

            # Match car and bus bounding boxes (for IOU computation)
            # Otherwise enforce that class labels must match
            dataset.calculate_evaluation_metrics(model, options={
              'allowed_label_matches': [
                {
                  'ground_truth_label': 'car',
                  'model_prediction_label': 'bus'
                },
                {
                  'ground_truth_label': 'bus',
                  'model_prediction_label': 'car'
                }
              ]
            })

        Parameters:
            model (:class:`Model`): The model object for which to calculate metrics.
            options: Dictionary of specific options to configure metrics calculation.

                class_agnostic
                  Whether ground truth and prediction classes can differ when
                  being matched for evaluation metrics. Default is True.

                allowed_label_matches
                  Pairs of ground truth and prediction classes that should
                  be considered matchable when computing metrics. If supplied,
                  ``class_agnostic`` must be False.

                ::

                    {
                        "class_agnostic": bool,
                        "allowed_label_matches": List[{
                            "ground_truth_label": str,
                            "model_prediction_label": str
                        }]
                    }
        """
        if options is None:
            options = {}
        return self._client.make_request(
            payload=options,
            route=f"dataset/{self.id}/model/{model.id}/calculateEvaluationMetrics",
        )

    def upload_predictions(
        self,
        model,
        predictions: List[
            Union[
                BoxPrediction,
                PolygonPrediction,
                CuboidPrediction,
                SegmentationPrediction,
                CategoryPrediction,
            ]
        ],
        update: bool = False,
        asynchronous: bool = False,
    ):
        """Uploads predictions and associates them with an existing :class:`Model`.

        Adding predictions to your dataset in Nucleus allows you to visualize
        discrepancies against ground truth, query dataset items based on the
        predictions they contain, and evaluate your models by comparing their
        predictions to ground truth.

        Nucleus supports :class:`Box<BoxPrediction>`, :class:`Polygon<PolygonPrediction>`,
        :class:`Cuboid<CuboidPrediction>`, :class:`Segmentation<SegmentationPrediction>`,
        and :class:`Category<CategoryPrediction>` predictions. Cuboid predictions
        can only be uploaded to a :class:`pointcloud DatasetItem<LidarScene>`.

        When uploading an prediction, you need to specify which item you are
        annotating via the reference_id you provided when uploading the image
        or pointcloud.

        Ground truth uploads can be made idempotent by specifying an optional
        annotation_id for each prediction. This id should be unique within the
        dataset_item so that (reference_id, annotation_id) is unique within the
        dataset.

        See :class:`SegmentationPrediction` for specific requirements to upload
        segmentation predictions.

        For ingesting large prediction payloads, see the `Guide for Large Ingestions
        <https://nucleus.scale.com/docs/large-ingestion>`_.

        Parameters:
            model (:class:`Model`): Nucleus-generated model ID (starts with ``prj_``). This can
              be retrieved via :meth:`list_models` or a Nucleus dashboard URL.
            predictions (List[Union[\
                :class:`BoxPrediction`, \
                :class:`PolygonPrediction`, \
                :class:`CuboidPrediction`, \
                :class:`SegmentationPrediction`, \
                :class:`CategoryPrediction` \
            ]]): List of prediction objects to upload.
            update: Whether or not to overwrite metadata or ignore on reference ID
              collision. Default is False.
            asynchronous: Whether or not to process the upload asynchronously (and
              return an :class:`AsyncJob` object). Default is False.

        Returns:
            Payload describing the synchronous upload::

                {
                    "dataset_id": str,
                    "model_run_id": str,
                    "predictions_processed": int,
                    "predictions_ignored": int,
                }
        """
        if asynchronous:
            check_all_mask_paths_remote(predictions)

            request_id = serialize_and_write_to_presigned_url(
                predictions, self.id, self._client
            )
            response = self._client.make_request(
                payload={REQUEST_ID_KEY: request_id, UPDATE_KEY: update},
                route=f"dataset/{self.id}/model/{model.id}/uploadPredictions?async=1",
            )
            return AsyncJob.from_json(response, self._client)
        else:
            return self._client.predict(
                model_run_id=None,
                dataset_id=self.id,
                model_id=model.id,
                annotations=predictions,
                update=update,
            )

    def predictions_iloc(self, model, index):
        """Fetches all predictions of a dataset item by its absolute index.

        Parameters:
            model (:class:`Model`): Model object from which to fetch the prediction.
            index (int): Absolute index of the dataset item within the dataset.

        Returns:
            Dict[str, List[Union[BoxPrediction, PolygonPrediction, CuboidPrediction,
            SegmentationPrediction, CategoryPrediction]]]: Dictionary mapping prediction
            type to a list of such prediction objects from the given model::

                {
                    "box": List[BoxPrediction],
                    "polygon": List[PolygonPrediction],
                    "cuboid": List[CuboidPrediction],
                    "segmentation": List[SegmentationPrediction],
                    "category": List[CategoryPrediction],
                }
        """
        return format_prediction_response(
            self._client.make_request(
                payload=None,
                route=f"dataset/{self.id}/model/{model.id}/iloc/{index}",
                requests_command=requests.get,
            )
        )

    def predictions_refloc(self, model, reference_id):
        """Fetches all predictions of a dataset item by its reference ID.

        Parameters:
            model (:class:`Model`): Model object from which to fetch the prediction.
            reference_id (str): User-defined ID of the dataset item from which to fetch
              all predictions.

        Returns:
            Dict[str, List[Union[BoxPrediction, PolygonPrediction, CuboidPrediction,
            SegmentationPrediction, CategoryPrediction]]]: Dictionary mapping prediction
            type to a list of such prediction objects from the given model::

                {
                    "box": List[BoxPrediction],
                    "polygon": List[PolygonPrediction],
                    "cuboid": List[CuboidPrediction],
                    "segmentation": List[SegmentationPrediction],
                    "category": List[CategoryPrediction],
                }
        """
        return format_prediction_response(
            self._client.make_request(
                payload=None,
                route=f"dataset/{self.id}/model/{model.id}/referenceId/{reference_id}",
                requests_command=requests.get,
            )
        )

    def prediction_loc(self, model, reference_id, annotation_id):
        """Fetches a single ground truth annotation by id.

        Parameters:
            model (:class:`Model`): Model object from which to fetch the prediction.
            reference_id (str): User-defined reference ID of the dataset item
              associated with the model prediction.
            annotation_id (str): User-defined ID of the ground truth annotation.

        Returns:
            Union[\
                :class:`BoxPrediction`, \
                :class:`PolygonPrediction`, \
                :class:`CuboidPrediction`, \
                :class:`SegmentationPrediction` \
                :class:`CategoryPrediction` \
            ]: Model prediction object with the specified annotation ID.
        """
        return from_json(
            self._client.make_request(
                payload=None,
                route=f"dataset/{self.id}/model/{model.id}/loc/{reference_id}/{annotation_id}",
                requests_command=requests.get,
            )
        )

    def _upload_items(
        self,
        dataset_items: List[DatasetItem],
        batch_size: int = 20,
        update: bool = False,
    ) -> UploadResponse:
        """
        Appends images to a dataset with given dataset_id.
        Overwrites images on collision if updated.

        Args:
            dataset_items: Items to Upload
            batch_size: size of the batch for long payload
            update: Update records on conflict otherwise overwrite
        Returns:
            UploadResponse
        """
        if self.is_scene:
            raise Exception(
                "Your dataset is a scene dataset and does not support the upload of single dataset items. "
                "In order to be able to add dataset items, please create another dataset with "
                "client.create_dataset(<dataset_name>, is_scene=False) or add the dataset items to "
                "an existing dataset supporting dataset items."
            )

        populator = DatasetItemUploader(self.id, self._client)
        return populator.upload(dataset_items, batch_size, update)<|MERGE_RESOLUTION|>--- conflicted
+++ resolved
@@ -33,12 +33,9 @@
 from .constants import (
     ANNOTATIONS_KEY,
     AUTOTAG_SCORE_THRESHOLD,
-<<<<<<< HEAD
     DATASET_IS_SCENE_KEY,
-=======
     BACKFILL_JOB_KEY,
     DATASET_ID_KEY,
->>>>>>> 7335bdc5
     DEFAULT_ANNOTATION_UPDATE_MODE,
     EXPORTED_ROWS,
     KEEP_HISTORY_KEY,
