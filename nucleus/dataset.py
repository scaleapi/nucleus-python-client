--- conflicted
+++ resolved
@@ -3,23 +3,18 @@
 import requests
 
 from nucleus.job import AsyncJob
+from nucleus.url_utils import sanitize_string_args
 from nucleus.utils import (
     convert_export_payload,
     format_dataset_item_response,
     serialize_and_write_to_presigned_url,
 )
 
-<<<<<<< HEAD
-from nucleus.url_utils import sanitize_string_args
-
-from .annotation import Annotation, check_all_annotation_paths_remote
-=======
 from .annotation import (
     Annotation,
     CuboidAnnotation,
     check_all_annotation_paths_remote,
 )
->>>>>>> eaa1e87b
 from .constants import (
     DATASET_ITEM_IDS_KEY,
     DATASET_LENGTH_KEY,
@@ -41,7 +36,6 @@
 )
 from .payload_constructor import construct_model_run_creation_payload
 
-
 WARN_FOR_LARGE_UPLOAD = 50000
 
 
