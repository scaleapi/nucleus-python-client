--- conflicted
+++ resolved
@@ -12,12 +12,8 @@
 
 from .annotation import (
     Annotation,
-<<<<<<< HEAD
-    check_all_annotation_paths_remote,
-=======
     CuboidAnnotation,
     check_all_mask_paths_remote,
->>>>>>> 906060fd
 )
 from .constants import (
     DATASET_ITEM_IDS_KEY,
@@ -172,15 +168,7 @@
             "ignored_items": int,
         }
         """
-<<<<<<< HEAD
-        if asynchronous:
-            check_all_annotation_paths_remote(annotations)
-=======
-        if any((isinstance(ann, CuboidAnnotation) for ann in annotations)):
-            raise NotImplementedError("Cuboid annotations not yet supported")
-
         check_all_mask_paths_remote(annotations)
->>>>>>> 906060fd
 
         if asynchronous:
             request_id = serialize_and_write_to_presigned_url(
