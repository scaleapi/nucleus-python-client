<<<<<<< HEAD
from collections import Counter
from typing import List, Dict, Any, Optional
=======
from typing import Any, Dict, List, Optional

import requests
>>>>>>> 58346513

from nucleus.utils import format_dataset_item_response

from .annotation import Annotation
from .constants import (
    DATASET_ITEM_IDS_KEY,
    DATASET_LENGTH_KEY,
    DATASET_MODEL_RUNS_KEY,
    DATASET_NAME_KEY,
    DATASET_SLICES_KEY,
    DEFAULT_ANNOTATION_UPDATE_MODE,
    NAME_KEY,
    REFERENCE_IDS_KEY,
)
from .dataset_item import DatasetItem
from .payload_constructor import construct_model_run_creation_payload


class Dataset:
    """
    Nucleus Dataset. You can append images with metadata to your dataset,
    annotate it with ground truth and upload model predictions to evaluate and
    compare model performance on you data.
    """

    def __init__(self, dataset_id: str, client):
        self.id = dataset_id
        self._client = client

    def __repr__(self):
        return f"Dataset(dataset_id='{self.id}', client={self._client})"

    def __eq__(self, other):
        if self.id == other.id:
            if self._client == other._client:
                return True
        return False

    @property
    def name(self) -> str:
        return self.info().get(DATASET_NAME_KEY, "")

    @property
    def model_runs(self) -> List[str]:
        return self.info().get(DATASET_MODEL_RUNS_KEY, [])

    @property
    def slices(self) -> List[str]:
        return self.info().get(DATASET_SLICES_KEY, [])

    @property
    def size(self) -> int:
        return self.info().get(DATASET_LENGTH_KEY, 0)

    @property
    def items(self) -> List[DatasetItem]:
        return self._client.get_dataset_items(self.id)

    def autotag_scores(self, autotag_name, for_scores_greater_than=0):
        """Export the autotag scores above a threshold, largest scores first.

        If you have pandas installed, you can create a pandas dataframe using

        pandas.Dataframe(dataset.autotag_scores(autotag_name))

        :return: dictionary of the form
            {'ref_ids': List[str],
             'datset_item_ids': List[str],
             'score': List[float]}
        """
        response = self._client.make_request(
            payload={},
            route=f"autotag/{self.id}/{autotag_name}/{for_scores_greater_than}",
            requests_command=requests.get,
        )
        return response

    def info(self) -> dict:
        """
        Returns information about existing dataset
        :return: dictionary of the form
            {
                'name': str,
                'length': int,
                'model_run_ids': List[str],
                'slice_ids': List[str]
            }
        """
        return self._client.dataset_info(self.id)

    def create_model_run(
        self,
        name: str,
        reference_id: Optional[str] = None,
        model_id: Optional[str] = None,
        metadata: Optional[Dict[str, Any]] = None,
        annotation_metadata_schema: Optional[Dict] = None,
    ):
        """
        :param name: A name for the model run.
        :param reference_id: The user-specified reference identifier to associate with the model.
                        The 'model_id' field should be empty if this field is populated,
        :param model_id: The internally-controlled identifier of the model.
                    The 'reference_id' field should be empty if this field is populated,
        :param metadata: An arbitrary metadata blob for the current run.
        :param annotation_metadata_schema: A dictionary that defines schema for annotations.
        :param segmentation_metadata_schema: A dictionary that defines schema for segmentation.

        :return:
        {
          "model_id": str,
          "model_run_id": str,
        }
        """
        payload = construct_model_run_creation_payload(
            name,
            reference_id,
            model_id,
            metadata,
            annotation_metadata_schema,
        )
        return self._client.create_model_run(self.id, payload)

    def annotate(
        self,
        annotations: List[Annotation],
        update: Optional[bool] = DEFAULT_ANNOTATION_UPDATE_MODE,
        batch_size: int = 5000,
    ) -> dict:
        """
        Uploads ground truth annotations for a given dataset.
        :param annotations: ground truth annotations for a given dataset to upload
        :param batch_size: batch parameter for long uploads
        :return:
        {
            "dataset_id: str,
            "new_items": int,
            "updated_items": int,
            "ignored_items": int,
        }
        """
        return self._client.annotate_dataset(
            self.id, annotations, update=update, batch_size=batch_size
        )

    def ingest_tasks(self, task_ids: dict):
        """
        If you already submitted tasks to Scale for annotation this endpoint ingests your completed tasks
        annotated by Scale into your Nucleus Dataset.
        Right now we support ingestion from Videobox Annotation and 2D Box Annotation projects.
        Lated we'll support more annotation types.
        :param task_ids: list of task ids
        :return: {"ingested_tasks": int, "ignored_tasks": int, "pending_tasks": int}
        """
        return self._client.ingest_tasks(self.id, {"tasks": task_ids})

    def append(
        self,
        dataset_items: List[DatasetItem],
        force: Optional[bool] = False,
        batch_size: Optional[int] = 20,
    ) -> dict:
        """
        Appends images with metadata (dataset items) to the dataset. Overwrites images on collision if forced.

        Parameters:
        :param dataset_items: items to upload
        :param force: if True overwrites images on collision
        :param batch_size: batch parameter for long uploads
        :return:
        {
            'dataset_id': str,
            'new_items': int,
            'updated_items': int,
            'ignored_items': int,
        }
        """
        ref_ids = []
        for dataset_item in dataset_items:
            if dataset_item.reference_id is not None:
                ref_ids.append(dataset_item.reference_id)
        if len(ref_ids) != len(set(ref_ids)):
            duplicates = {
                f"{key}": f"Count: {value}"
                for key, value in Counter(ref_ids).items()
            }
            raise ValueError(
                "Duplicate reference ids found among dataset_items: %s"
                % duplicates
            )
        return self._client.populate_dataset(
            self.id,
            dataset_items,
            force=force,
            batch_size=batch_size,
        )

    def iloc(self, i: int) -> dict:
        """
        Returns Dataset Item Info By Dataset Item Number.
        :param i: absolute number of dataset item for the given dataset.
        :return:
        {
            "item": DatasetItem,
            "annotations": List[Union[BoxAnnotation, PolygonAnnotation]],
        }
        """
        response = self._client.dataitem_iloc(self.id, i)
        return format_dataset_item_response(response)

    def refloc(self, reference_id: str) -> dict:
        """
        Returns Dataset Item Info By Dataset Item Reference Id.
        :param reference_id: reference_id of dataset item.
        :return:
        {
            "item": DatasetItem,
            "annotations": List[Union[BoxAnnotation, PolygonAnnotation]],
        }
        """
        response = self._client.dataitem_ref_id(self.id, reference_id)
        return format_dataset_item_response(response)

    def loc(self, dataset_item_id: str) -> dict:
        """
        Returns Dataset Item Info By Dataset Item Id.
        :param dataset_item_id: internally controlled id for the dataset item.
        :return:
        {
            "item": DatasetItem,
            "annotations": List[Union[BoxAnnotation, PolygonAnnotation]],
        }
        """
        response = self._client.dataitem_loc(self.id, dataset_item_id)
        return format_dataset_item_response(response)

    def create_slice(
        self,
        name: str,
        dataset_item_ids: List[str] = None,
        reference_ids: List[str] = None,
    ):
        """
        Creates a slice from items already present in a dataset.
        The caller must exclusively use either datasetItemIds or reference_ids
        as a means of identifying items in the dataset.

        :param name: The human-readable name of the slice.
        :param dataset_item_ids: An optional list of dataset item ids for the items in the slice
        :param reference_ids: An optional list of user-specified identifier for the items in the slice

        :return: new Slice object
        """
        if bool(dataset_item_ids) == bool(reference_ids):
            raise Exception(
                "You must specify exactly one of dataset_item_ids or reference_ids."
            )
        payload: Dict[str, Any] = {NAME_KEY: name}
        if dataset_item_ids:
            payload[DATASET_ITEM_IDS_KEY] = dataset_item_ids
        if reference_ids:
            payload[REFERENCE_IDS_KEY] = reference_ids
        return self._client.create_slice(self.id, payload)

    def delete_item(self, item_id: str = None, reference_id: str = None):
        if bool(item_id) == bool(reference_id):
            raise Exception(
                "You must specify either a reference_id or an item_id for a DatasetItem."
            )
        return self._client.delete_dataset_item(
            self.id, reference_id=reference_id, item_id=item_id
        )

    def list_autotags(self):
        return self._client.list_autotags(self.id)

    def create_custom_index(self, embeddings_url: str):
        return self._client.create_custom_index(self.id, embeddings_url)

    def delete_custom_index(self):
        return self._client.delete_custom_index(self.id)

    def check_index_status(self, job_id: str):
        return self._client.check_index_status(job_id)<|MERGE_RESOLUTION|>--- conflicted
+++ resolved
@@ -1,11 +1,7 @@
-<<<<<<< HEAD
 from collections import Counter
 from typing import List, Dict, Any, Optional
-=======
-from typing import Any, Dict, List, Optional
 
 import requests
->>>>>>> 58346513
 
 from nucleus.utils import format_dataset_item_response
 
