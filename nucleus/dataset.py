--- conflicted
+++ resolved
@@ -23,11 +23,8 @@
     DATASET_SLICES_KEY,
     DEFAULT_ANNOTATION_UPDATE_MODE,
     EXPORTED_ROWS,
-<<<<<<< HEAD
     FRAMES,
     JOB_ID_KEY,
-=======
->>>>>>> 3b6aeabf
     NAME_KEY,
     REFERENCE_IDS_KEY,
     REQUEST_ID_KEY,
