"""Nucleus Python SDK. """

__all__ = [
    "AsyncJob",
    "BoxAnnotation",
    "BoxPrediction",
    "CameraParams",
    "CategoryAnnotation",
    "CategoryPrediction",
    "CuboidAnnotation",
    "CuboidPrediction",
    "Dataset",
    "DatasetInfo",
    "DatasetItem",
    "DatasetItemRetrievalError",
    "Frame",
    "Frame",
    "LidarScene",
    "LidarScene",
    "Model",
    "ModelCreationError",
    # "MultiCategoryAnnotation", # coming soon!
    "NotFoundError",
    "NucleusAPIError",
    "NucleusClient",
    "Point",
    "Point3D",
    "PolygonAnnotation",
    "PolygonPrediction",
    "Quaternion",
    "Segment",
    "SegmentationAnnotation",
    "SegmentationPrediction",
    "Slice",
]

import os
from typing import Dict, List, Optional, Sequence, Union

import pkg_resources
import pydantic
import requests
import tqdm
import tqdm.notebook as tqdm_notebook

from nucleus.url_utils import sanitize_string_args

from .annotation import (
    BoxAnnotation,
    CategoryAnnotation,
    CuboidAnnotation,
    MultiCategoryAnnotation,
    Point,
    Point3D,
    PolygonAnnotation,
    Segment,
    SegmentationAnnotation,
)
from .connection import Connection
from .constants import (
    ANNOTATION_METADATA_SCHEMA_KEY,
    ANNOTATIONS_IGNORED_KEY,
    ANNOTATIONS_PROCESSED_KEY,
    AUTOTAGS_KEY,
    DATASET_ID_KEY,
    DEFAULT_NETWORK_TIMEOUT_SEC,
    EMBEDDING_DIMENSION_KEY,
    EMBEDDINGS_URL_KEY,
    ERROR_ITEMS,
    ERROR_PAYLOAD,
    ERRORS_KEY,
    IMAGE_KEY,
    IMAGE_URL_KEY,
    INDEX_CONTINUOUS_ENABLE_KEY,
    ITEM_METADATA_SCHEMA_KEY,
    ITEMS_KEY,
    JOB_CREATION_TIME_KEY,
    JOB_ID_KEY,
    JOB_LAST_KNOWN_STATUS_KEY,
    JOB_TYPE_KEY,
    KEEP_HISTORY_KEY,
    MESSAGE_KEY,
    MODEL_RUN_ID_KEY,
    NAME_KEY,
    NUCLEUS_ENDPOINT,
    PREDICTIONS_IGNORED_KEY,
    PREDICTIONS_PROCESSED_KEY,
    REFERENCE_IDS_KEY,
    SLICE_ID_KEY,
    STATUS_CODE_KEY,
    UPDATE_KEY,
)
from .data_transfer_object.dataset_details import DatasetDetails
from .data_transfer_object.dataset_info import DatasetInfo
from .dataset import Dataset
from .dataset_item import CameraParams, DatasetItem, Quaternion
from .deprecation_warning import deprecated
from .errors import (
    DatasetItemRetrievalError,
    ModelCreationError,
    ModelRunCreationError,
    NotFoundError,
    NucleusAPIError,
)
from .job import AsyncJob
from .logger import logger
from .model import Model
from .model_run import ModelRun
from .modelci import ModelCI
from .payload_constructor import (
    construct_annotation_payload,
    construct_append_payload,
    construct_box_predictions_payload,
    construct_model_creation_payload,
    construct_segmentation_payload,
)
from .prediction import (
    BoxPrediction,
    CategoryPrediction,
    CuboidPrediction,
    PolygonPrediction,
    SegmentationPrediction,
)
from .retry_strategy import RetryStrategy
from .scene import Frame, LidarScene
from .slice import Slice
from .upload_response import UploadResponse

# pylint: disable=E1101
# TODO: refactor to reduce this file to under 1000 lines.
# pylint: disable=C0302


__version__ = pkg_resources.get_distribution("scale-nucleus").version


class NucleusClient:
    """Client to interact with the Nucleus API via Python SDK.

    Parameters:
        api_key: Follow `this guide <https://scale.com/docs/account#section-api-keys>`_
          to retrieve your API keys.
        use_notebook: Whether the client is being used in a notebook (toggles tqdm
          style). Default is ``False``.
        endpoint: Base URL of the API. Default is Nucleus's current production API.
    """

    def __init__(
        self,
        api_key: str,
        use_notebook: bool = False,
        endpoint: str = None,
    ):
        self.api_key = api_key
        self.tqdm_bar = tqdm.tqdm
        if endpoint is None:
            self.endpoint = os.environ.get(
                "NUCLEUS_ENDPOINT", NUCLEUS_ENDPOINT
            )
        else:
            self.endpoint = endpoint
        self._use_notebook = use_notebook
        if use_notebook:
            self.tqdm_bar = tqdm_notebook.tqdm
        self._connection = Connection(self.api_key, self.endpoint)

        self.modelci = ModelCI(self.api_key, self.endpoint)

    def __repr__(self):
        return f"NucleusClient(api_key='{self.api_key}', use_notebook={self._use_notebook}, endpoint='{self.endpoint}')"

    def __eq__(self, other):
        if self.api_key == other.api_key:
            if self._use_notebook == other._use_notebook:
                return True
        return False

    @property
    def datasets(self) -> List[Dataset]:
        """List all Datasets

        Returns:
            List of all datasets accessible to user
        """
        response = self.make_request({}, "dataset/details", requests.get)
        dataset_details = pydantic.parse_obj_as(List[DatasetDetails], response)
        return [
            Dataset(d.id, client=self, name=d.name) for d in dataset_details
        ]

    @property
    def models(self) -> List[Model]:
        # TODO: implement for Dataset, scoped just to associated models
        """Fetches all of your Nucleus models.

        Returns:
            List[:class:`Model`]: List of models associated with the client API key.
        """
        model_objects = self.make_request({}, "models/", requests.get)

        return [
            Model(
                model_id=model["id"],
                name=model["name"],
                reference_id=model["ref_id"],
                metadata=model["metadata"] or None,
                client=self,
            )
            for model in model_objects["models"]
        ]

    @property
    def jobs(
        self,
    ) -> List[AsyncJob]:
        """Lists all jobs, see NucleusClinet.list_jobs(...) for advanced options

        Returns:
            List of all AsyncJobs
        """
        return self.list_jobs()

    @deprecated(msg="Use the NucleusClient.models property in the future.")
    def list_models(self) -> List[Model]:
        return self.models

    @deprecated(msg="Use the NucleusClient.datasets property in the future.")
    def list_datasets(self) -> Dict[str, Union[str, List[str]]]:
        return self.make_request({}, "dataset/", requests.get)

    def list_jobs(
        self, show_completed=None, date_limit=None
    ) -> List[AsyncJob]:
        """Fetches all of your running jobs in Nucleus.

        Returns:
            List[:class:`AsyncJob`]: List of running asynchronous jobs
            associated with the client API key.
        """
        # TODO: What type is date_limit? Use pydantic ...
        payload = {show_completed: show_completed, date_limit: date_limit}
        job_objects = self.make_request(payload, "jobs/", requests.get)
        return [
            AsyncJob(
                job_id=job[JOB_ID_KEY],
                job_last_known_status=job[JOB_LAST_KNOWN_STATUS_KEY],
                job_type=job[JOB_TYPE_KEY],
                job_creation_time=job[JOB_CREATION_TIME_KEY],
                client=self,
            )
            for job in job_objects
        ]

    @deprecated(msg="Prefer using Dataset.items")
    def get_dataset_items(self, dataset_id) -> List[DatasetItem]:
        dataset = self.get_dataset(dataset_id)
        return dataset.items

    def get_dataset(self, dataset_id: str) -> Dataset:
        """Fetches a dataset by its ID.

        Parameters:
            dataset_id: The ID of the dataset to fetch.

        Returns:
            :class:`Dataset`: The Nucleus dataset as an object.
        """
        return Dataset(dataset_id, self)

    def get_model(self, model_id: str) -> Model:
        """Fetches a model by its ID.

        Parameters:
            model_id: Nucleus-generated model ID (starts with ``prj_``). This can
              be retrieved via :meth:`list_models` or a Nucleus dashboard URL.

        Returns:
            :class:`Model`: The Nucleus model as an object.
        """
        payload = self.make_request(
            payload={},
            route=f"model/{model_id}",
            requests_command=requests.get,
        )
        return Model.from_json(payload=payload, client=self)

    @deprecated(
        "Model runs have been deprecated and will be removed. Use a Model instead"
    )
    def get_model_run(self, model_run_id: str, dataset_id: str) -> ModelRun:
        return ModelRun(model_run_id, dataset_id, self)

    @deprecated(
        "Model runs have been deprecated and will be removed. Use a Model instead"
    )
    def delete_model_run(self, model_run_id: str):
        return self.make_request(
            {}, f"modelRun/{model_run_id}", requests.delete
        )

    def create_dataset_from_project(
        self, project_id: str, last_n_tasks: int = None, name: str = None
    ) -> Dataset:
        """Create a new dataset from an existing Scale or Rapid project.

        If you already have Annotation, SegmentAnnotation, VideoAnnotation,
        Categorization, PolygonAnnotation, ImageAnnotation, DocumentTranscription,
        LidarLinking, LidarAnnotation, or VideoboxAnnotation projects with Scale,
        use this endpoint to import your project directly into Nucleus.

        This endpoint is asynchronous because there can be delays when the
        number of tasks is larger than 1000. As a result, the endpoint returns
        an instance of :class:`AsyncJob`.

        Parameters:
            project_id: The ID of the Scale/Rapid project (retrievable from URL).
            last_n_tasks: If supplied, only pull in this number of the most recent
              tasks. By default the endpoint will pull in all eligible tasks.
            name: The name for your new Nucleus dataset. By default the endpoint
              will use the project's name.

        Returns:
            :class:`Dataset`: The newly created Nucleus dataset as an object.
        """
        payload = {"project_id": project_id}
        if last_n_tasks:
            payload["last_n_tasks"] = str(last_n_tasks)
        if name:
            payload["name"] = name
        response = self.make_request(payload, "dataset/create_from_project")
        return Dataset(response[DATASET_ID_KEY], self)

    def create_dataset(
        self,
        name: str,
        item_metadata_schema: Optional[Dict] = None,
        annotation_metadata_schema: Optional[Dict] = None,
    ) -> Dataset:
        """
        Creates a new, empty dataset.

        Parameters:
            name: A human-readable name for the dataset.
            item_metadata_schema: Dict defining item-level metadata schema. See below.
            annotation_metadata_schema: Dict defining annotation-level metadata schema.

                Metadata schemas must be structured as follows::

                    {
                        "field_name": {
                            "type": "category" | "number" | "text"
                            "choices": List[str] | None
                            "description": str | None
                        },
                        ...
                    }

        Returns:
            :class:`Dataset`: The newly created Nucleus dataset as an object.
        """
        response = self.make_request(
            {
                NAME_KEY: name,
                ANNOTATION_METADATA_SCHEMA_KEY: annotation_metadata_schema,
                ITEM_METADATA_SCHEMA_KEY: item_metadata_schema,
            },
            "dataset/create",
        )
        return Dataset(response[DATASET_ID_KEY], self)

    def delete_dataset(self, dataset_id: str) -> dict:
        """
        Deletes a dataset by ID.

        All items, annotations, and predictions associated with the dataset will
        be deleted as well.

        Parameters:
            dataset_id: The ID of the dataset to delete.

        Returns:
            Payload to indicate deletion invocation.
        """
        return self.make_request({}, f"dataset/{dataset_id}", requests.delete)

    @deprecated("Use Dataset.delete_item instead.")
    def delete_dataset_item(self, dataset_id: str, reference_id) -> dict:
        dataset = self.get_dataset(dataset_id)
        return dataset.delete_item(reference_id)

    @deprecated("Use Dataset.append instead.")
    def populate_dataset(
        self,
        dataset_id: str,
        dataset_items: List[DatasetItem],
        batch_size: int = 20,
        update: bool = False,
    ):
        dataset = self.get_dataset(dataset_id)
        return dataset.append(
            dataset_items, batch_size=batch_size, update=update
        )

    def annotate_dataset(
        self,
        dataset_id: str,
        annotations: Sequence[
            Union[
                BoxAnnotation,
                PolygonAnnotation,
                CuboidAnnotation,
                CategoryAnnotation,
                MultiCategoryAnnotation,
                SegmentationAnnotation,
            ]
        ],
        update: bool,
        batch_size: int = 5000,
    ) -> Dict[str, object]:
        # TODO: deprecate in favor of Dataset.annotate invocation

        # Split payload into segmentations and Box/Polygon
        segmentations = [
            ann
            for ann in annotations
            if isinstance(ann, SegmentationAnnotation)
        ]
        other_annotations = [
            ann
            for ann in annotations
            if not isinstance(ann, SegmentationAnnotation)
        ]

        batches = [
            other_annotations[i : i + batch_size]
            for i in range(0, len(other_annotations), batch_size)
        ]

        semseg_batches = [
            segmentations[i : i + batch_size]
            for i in range(0, len(segmentations), batch_size)
        ]

        agg_response = {
            DATASET_ID_KEY: dataset_id,
            ANNOTATIONS_PROCESSED_KEY: 0,
            ANNOTATIONS_IGNORED_KEY: 0,
        }

        total_batches = len(batches) + len(semseg_batches)

        tqdm_batches = self.tqdm_bar(batches)

        with self.tqdm_bar(total=total_batches) as pbar:
            for batch in tqdm_batches:
                payload = construct_annotation_payload(batch, update)
                response = self.make_request(
                    payload, f"dataset/{dataset_id}/annotate"
                )
                pbar.update(1)
                if STATUS_CODE_KEY in response:
                    agg_response[ERRORS_KEY] = response
                else:
                    agg_response[ANNOTATIONS_PROCESSED_KEY] += response[
                        ANNOTATIONS_PROCESSED_KEY
                    ]
                    agg_response[ANNOTATIONS_IGNORED_KEY] += response[
                        ANNOTATIONS_IGNORED_KEY
                    ]

            for s_batch in semseg_batches:
                payload = construct_segmentation_payload(s_batch, update)
                response = self.make_request(
                    payload, f"dataset/{dataset_id}/annotate_segmentation"
                )
                pbar.update(1)
                if STATUS_CODE_KEY in response:
                    agg_response[ERRORS_KEY] = response
                else:
                    agg_response[ANNOTATIONS_PROCESSED_KEY] += response[
                        ANNOTATIONS_PROCESSED_KEY
                    ]
                    agg_response[ANNOTATIONS_IGNORED_KEY] += response[
                        ANNOTATIONS_IGNORED_KEY
                    ]

        return agg_response

    @deprecated(msg="Use Dataset.ingest_tasks instead")
    def ingest_tasks(self, dataset_id: str, payload: dict):
        dataset = self.get_dataset(dataset_id)
        return dataset.ingest_tasks(payload["tasks"])

    @deprecated(msg="Use client.create_model instead.")
    def add_model(
        self, name: str, reference_id: str, metadata: Optional[Dict] = None
    ) -> Model:
        return self.create_model(name, reference_id, metadata)

    def create_model(
        self, name: str, reference_id: str, metadata: Optional[Dict] = None
    ) -> Model:
        """Adds a :class:`Model` to Nucleus.

        Parameters:
            name: A human-readable name for the model.
            reference_id: Unique, user-controlled ID for the model. This can be
              used, for example, to link to an external storage of models which
              may have its own id scheme.
            metadata: An arbitrary dictionary of additional data about this model
              that can be stored and retrieved. For example, you can store information
              about the hyperparameters used in training this model.

        Returns:
            :class:`Model`: The newly created model as an object.
        """
        response = self.make_request(
            construct_model_creation_payload(name, reference_id, metadata),
            "models/add",
        )
        model_id = response.get("model_id", None)
        if not model_id:
            raise ModelCreationError(response.get("error"))

        return Model(model_id, name, reference_id, metadata, self)

    @deprecated(
        "Model runs have been deprecated and will be removed. Use a Model instead"
    )
    def create_model_run(self, dataset_id: str, payload: dict) -> ModelRun:
        response = self.make_request(
            payload, f"dataset/{dataset_id}/modelRun/create"
        )
        if response.get(STATUS_CODE_KEY, None):
            raise ModelRunCreationError(response.get("error"))

        return ModelRun(
            response[MODEL_RUN_ID_KEY], dataset_id=dataset_id, client=self
        )

    @deprecated("Use Dataset.upload_predictions instead.")
    def predict(
        self,
        annotations: List[
            Union[
                BoxPrediction,
                PolygonPrediction,
                CuboidPrediction,
                SegmentationPrediction,
                CategoryPrediction,
            ]
        ],
        model_run_id: Optional[str] = None,
        model_id: Optional[str] = None,
        dataset_id: Optional[str] = None,
        update: bool = False,
        batch_size: int = 5000,
    ):
        if model_run_id is not None:
            assert model_id is None and dataset_id is None
            endpoint = f"modelRun/{model_run_id}/predict"
        else:
            assert (
                model_id is not None and dataset_id is not None
            ), "Model ID and dataset ID are required if not using model run id."
            endpoint = (
                f"dataset/{dataset_id}/model/{model_id}/uploadPredictions"
            )
        segmentations = [
            ann
            for ann in annotations
            if isinstance(ann, SegmentationPrediction)
        ]

        other_predictions = [
            ann
            for ann in annotations
            if not isinstance(ann, SegmentationPrediction)
        ]

        s_batches = [
            segmentations[i : i + batch_size]
            for i in range(0, len(segmentations), batch_size)
        ]

        batches = [
            other_predictions[i : i + batch_size]
            for i in range(0, len(other_predictions), batch_size)
        ]

        errors = []
        predictions_processed = 0
        predictions_ignored = 0

        tqdm_batches = self.tqdm_bar(batches)

        for batch in tqdm_batches:
            batch_payload = construct_box_predictions_payload(
                batch,
                update,
            )
            response = self.make_request(batch_payload, endpoint)
            if STATUS_CODE_KEY in response:
                errors.append(response)
            else:
                predictions_processed += response[PREDICTIONS_PROCESSED_KEY]
                predictions_ignored += response[PREDICTIONS_IGNORED_KEY]

        for s_batch in s_batches:
            payload = construct_segmentation_payload(s_batch, update)
            response = self.make_request(payload, endpoint)
            # pbar.update(1)
            if STATUS_CODE_KEY in response:
                errors.append(response)
            else:
                predictions_processed += response[PREDICTIONS_PROCESSED_KEY]
                predictions_ignored += response[PREDICTIONS_IGNORED_KEY]

        return {
            MODEL_RUN_ID_KEY: model_run_id,
            PREDICTIONS_PROCESSED_KEY: predictions_processed,
            PREDICTIONS_IGNORED_KEY: predictions_ignored,
            ERRORS_KEY: errors,
        }

    @deprecated(
        "Model runs have been deprecated and will be removed. Use a Model instead."
    )
    def commit_model_run(
        self, model_run_id: str, payload: Optional[dict] = None
    ):
        # TODO: deprecate ModelRun. this should be renamed to calculate_evaluation_metrics
        #   or completely removed in favor of Model class methods
        if payload is None:
            payload = {}
        return self.make_request(payload, f"modelRun/{model_run_id}/commit")

    @deprecated(msg="Prefer calling Dataset.info() directly.")
    def dataset_info(self, dataset_id: str):
        dataset = self.get_dataset(dataset_id)
        return dataset.info()

    @deprecated(
        "Model runs have been deprecated and will be removed. Use a Model instead."
    )
    def model_run_info(self, model_run_id: str):
        # TODO: deprecate ModelRun
        return self.make_request(
            {}, f"modelRun/{model_run_id}/info", requests.get
        )

    @deprecated("Prefer calling Dataset.refloc instead.")
    @sanitize_string_args
    def dataitem_ref_id(self, dataset_id: str, reference_id: str):
        # TODO: deprecate in favor of Dataset.refloc invocation
        return self.make_request(
            {}, f"dataset/{dataset_id}/refloc/{reference_id}", requests.get
        )

    @deprecated("Prefer calling Dataset.predictions_refloc instead.")
    @sanitize_string_args
    def predictions_ref_id(self, model_run_id: str, ref_id: str):
        # TODO: deprecate ModelRun
        return self.make_request(
            {}, f"modelRun/{model_run_id}/refloc/{ref_id}", requests.get
        )

    @deprecated("Prefer calling Dataset.iloc instead.")
    def dataitem_iloc(self, dataset_id: str, i: int):
        # TODO: deprecate in favor of Dataset.iloc invocation
        return self.make_request(
            {}, f"dataset/{dataset_id}/iloc/{i}", requests.get
        )

    @deprecated("Prefer calling Dataset.predictions_iloc instead.")
    def predictions_iloc(self, model_run_id: str, i: int):
        # TODO: deprecate ModelRun
        return self.make_request(
            {}, f"modelRun/{model_run_id}/iloc/{i}", requests.get
        )

    @deprecated("Prefer calling Dataset.loc instead.")
    def dataitem_loc(self, dataset_id: str, dataset_item_id: str):
        # TODO: deprecate in favor of Dataset.loc invocation
        return self.make_request(
            {}, f"dataset/{dataset_id}/loc/{dataset_item_id}", requests.get
        )

    @deprecated("Prefer calling Dataset.predictions_loc instead.")
    def predictions_loc(self, model_run_id: str, dataset_item_id: str):
        # TODO: deprecate ModelRun
        return self.make_request(
            {}, f"modelRun/{model_run_id}/loc/{dataset_item_id}", requests.get
        )

    @deprecated("Prefer calling Dataset.create_slice instead.")
    def create_slice(self, dataset_id: str, payload: dict) -> Slice:
        # TODO: deprecate in favor of Dataset.create_slice
        response = self.make_request(
            payload, f"dataset/{dataset_id}/create_slice"
        )
        return Slice(response[SLICE_ID_KEY], self)

    def get_slice(self, slice_id: str) -> Slice:
        # TODO: migrate to Dataset method and deprecate
        """Returns a slice object by Nucleus-generated ID.

        Parameters:
            slice_id: Nucleus-generated dataset ID (starts with ``slc_``). This can
              be retrieved via :meth:`Dataset.slices` or a Nucleus dashboard URL.

        Returns:
            :class:`Slice`: The Nucleus slice as an object.
        """
        return Slice(slice_id, self)

    def slice_info(self, slice_id: str) -> dict:
        # TODO: migrate to Slice method and deprecate
        response = self.make_request(
            {},
            f"slice/{slice_id}",
            requests_command=requests.get,
        )
        return response

    def delete_slice(self, slice_id: str) -> dict:
        # TODO: migrate to Dataset method and deprecate
        """Deletes slice from Nucleus.

        Parameters:
            slice_id: Nucleus-generated dataset ID (starts with ``slc_``). This can
              be retrieved via :meth:`Dataset.slices` or a Nucleus dashboard URL.

        Returns:
            Empty payload response.
        """
        response = self.make_request(
            {},
            f"slice/{slice_id}",
            requests_command=requests.delete,
        )
        return response

    @deprecated("Prefer calling Dataset.delete_annotations instead.")
    def delete_annotations(
        self, dataset_id: str, reference_ids: list = None, keep_history=False
    ) -> AsyncJob:
        dataset = self.get_dataset(dataset_id)
        return dataset.delete_annotations(reference_ids, keep_history)

    def append_to_slice(
        self,
        slice_id: str,
        reference_ids: List[str],
    ) -> dict:
        # TODO: migrate to Slice method and deprecate
        """Appends dataset items to an existing slice.

        Parameters:
            slice_id: Nucleus-generated dataset ID (starts with ``slc_``). This can
              be retrieved via :meth:`Dataset.slices` or a Nucleus dashboard URL.
            reference_ids: List of user-defined reference IDs of the dataset items
              to append to the slice.

        Returns:
            Empty payload response.
        """

        response = self.make_request(
            {REFERENCE_IDS_KEY: reference_ids}, f"slice/{slice_id}/append"
        )
        return response

    def list_autotags(self, dataset_id: str) -> List[dict]:
        # TODO: deprecate in favor of Dataset.list_autotags invocation
        response = self.make_request(
            {},
            f"{dataset_id}/list_autotags",
            requests_command=requests.get,
        )
        return response[AUTOTAGS_KEY] if AUTOTAGS_KEY in response else response

    def delete_autotag(self, autotag_id: str) -> dict:
        # TODO: migrate to Dataset method (use autotag name, not id) and deprecate
        """Deletes an autotag by ID.

        Parameters:
            autotag_id: Nucleus-generated autotag ID (starts with ``tag_``). This can
              be retrieved via :meth:`list_autotags` or a Nucleus dashboard URL.

        Returns:
            Empty payload response.
        """
        return self.make_request({}, f"autotag/{autotag_id}", requests.delete)

    def delete_model(self, model_id: str) -> dict:
        """Deletes a model by ID.

        Parameters:
            model_id: Nucleus-generated model ID (starts with ``prj_``). This can
              be retrieved via :meth:`list_models` or a Nucleus dashboard URL.

        Returns:
            Empty payload response.
        """
        response = self.make_request(
            {},
            f"model/{model_id}",
            requests_command=requests.delete,
        )
        return response

    @deprecated("Prefer calling Dataset.create_custom_index instead.")
    def create_custom_index(
        self, dataset_id: str, embeddings_urls: list, embedding_dim: int
    ):
        # TODO: deprecate in favor of Dataset.create_custom_index invocation
        return self.make_request(
            {
                EMBEDDINGS_URL_KEY: embeddings_urls,
                EMBEDDING_DIMENSION_KEY: embedding_dim,
            },
            f"indexing/{dataset_id}",
            requests_command=requests.post,
        )

    @deprecated("Prefer calling Dataset.delete_custom_index instead.")
    def delete_custom_index(self, dataset_id: str):
        # TODO: deprecate in favor of Dataset.delete_custom_index invocation
        return self.make_request(
            {},
            f"indexing/{dataset_id}",
            requests_command=requests.delete,
        )

    @deprecated("Prefer calling Dataset.set_continuous_indexing instead.")
    def set_continuous_indexing(self, dataset_id: str, enable: bool = True):
        # TODO: deprecate in favor of Dataset.set_continuous_indexing invocation
        return self.make_request(
            {INDEX_CONTINUOUS_ENABLE_KEY: enable},
            f"indexing/{dataset_id}/setContinuous",
            requests_command=requests.post,
        )

    @deprecated("Prefer calling Dataset.create_image_index instead.")
    def create_image_index(self, dataset_id: str):
        # TODO: deprecate in favor of Dataset.create_image_index invocation
        return self.make_request(
            {},
            f"indexing/{dataset_id}/internal/image",
            requests_command=requests.post,
        )

    @deprecated("Prefer calling Dataset.create_object_index instead.")
    def create_object_index(
        self, dataset_id: str, model_run_id: str, gt_only: bool
    ):
        # TODO: deprecate in favor of Dataset.create_object_index invocation
        payload: Dict[str, Union[str, bool]] = {}
        if model_run_id:
            payload["model_run_id"] = model_run_id
        elif gt_only:
            payload["ingest_gt_only"] = True
        return self.make_request(
            payload,
            f"indexing/{dataset_id}/internal/object",
            requests_command=requests.post,
        )

    # TODO: Fix return type, can be a list as well. Brings on a lot of mypy errors ...
    def make_request(
        self,
        payload: Optional[dict],
        route: str,
        requests_command=requests.post,
    ) -> dict:
        """Makes a request to a Nucleus API endpoint.

        Logs a warning if not successful.

        Parameters:
            payload: Given request payload.
            route: Route for the request.
            Requests command: ``requests.post``, ``requests.get``, or ``requests.delete``.

        Returns:
            Response payload as JSON dict.
        """
<<<<<<< HEAD
        return self._connection.make_request(payload, route, requests_command)  # type: ignore
=======
        if payload is None:
            payload = {}
        return self._connection.make_request(payload, route, requests_command)
>>>>>>> 762af1cb

    def handle_bad_response(
        self,
        endpoint,
        requests_command,
        requests_response=None,
        aiohttp_response=None,
    ):
        self._connection.handle_bad_response(
            endpoint, requests_command, requests_response, aiohttp_response
        )<|MERGE_RESOLUTION|>--- conflicted
+++ resolved
@@ -886,13 +886,9 @@
         Returns:
             Response payload as JSON dict.
         """
-<<<<<<< HEAD
-        return self._connection.make_request(payload, route, requests_command)  # type: ignore
-=======
         if payload is None:
             payload = {}
-        return self._connection.make_request(payload, route, requests_command)
->>>>>>> 762af1cb
+        return self._connection.make_request(payload, route, requests_command)  # type: ignore
 
     def handle_bad_response(
         self,
