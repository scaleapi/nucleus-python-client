"""Nucleus Python SDK. """

__all__ = [
    "AsyncJob",
    "BoxAnnotation",
    "BoxPrediction",
    "CameraParams",
    "CategoryAnnotation",
    "CategoryPrediction",
    "CuboidAnnotation",
    "CuboidPrediction",
    "Dataset",
    "DatasetInfo",
    "DatasetItem",
    "DatasetItemRetrievalError",
    "Frame",
    "Frame",
    "LidarScene",
    "LidarScene",
    "Model",
    "ModelCreationError",
    # "MultiCategoryAnnotation", # coming soon!
    "NotFoundError",
    "NucleusAPIError",
    "NucleusClient",
    "Point",
    "Point3D",
    "PolygonAnnotation",
    "PolygonPrediction",
    "Quaternion",
    "Segment",
    "SegmentationAnnotation",
    "SegmentationPrediction",
    "Slice",
]

import os
<<<<<<< HEAD
import time
import warnings
=======
>>>>>>> 7335bdc5
from typing import Dict, List, Optional, Sequence, Union

import pkg_resources
import pydantic
import requests
import tqdm
import tqdm.notebook as tqdm_notebook

from nucleus.url_utils import sanitize_string_args

from .annotation import (
    BoxAnnotation,
    CategoryAnnotation,
    CuboidAnnotation,
    MultiCategoryAnnotation,
    Point,
    Point3D,
    PolygonAnnotation,
    Segment,
    SegmentationAnnotation,
)
from .connection import Connection
from .constants import (
    ANNOTATION_METADATA_SCHEMA_KEY,
    ANNOTATIONS_IGNORED_KEY,
    ANNOTATIONS_PROCESSED_KEY,
    AUTOTAGS_KEY,
    DATASET_ID_KEY,
    DATASET_IS_SCENE_KEY,
    DEFAULT_NETWORK_TIMEOUT_SEC,
    EMBEDDING_DIMENSION_KEY,
    EMBEDDINGS_URL_KEY,
    ERROR_ITEMS,
    ERROR_PAYLOAD,
    ERRORS_KEY,
    IMAGE_KEY,
    IMAGE_URL_KEY,
    INDEX_CONTINUOUS_ENABLE_KEY,
    ITEM_METADATA_SCHEMA_KEY,
    ITEMS_KEY,
    JOB_CREATION_TIME_KEY,
    JOB_ID_KEY,
    JOB_LAST_KNOWN_STATUS_KEY,
    JOB_TYPE_KEY,
    KEEP_HISTORY_KEY,
    MESSAGE_KEY,
    MODEL_RUN_ID_KEY,
    NAME_KEY,
    NUCLEUS_ENDPOINT,
    PREDICTIONS_IGNORED_KEY,
    PREDICTIONS_PROCESSED_KEY,
    REFERENCE_IDS_KEY,
    SLICE_ID_KEY,
    STATUS_CODE_KEY,
    UPDATE_KEY,
)
from .data_transfer_object.dataset_details import DatasetDetails
from .data_transfer_object.dataset_info import DatasetInfo
from .dataset import Dataset
from .dataset_item import CameraParams, DatasetItem, Quaternion
from .deprecation_warning import deprecated
from .errors import (
    DatasetItemRetrievalError,
    ModelCreationError,
    ModelRunCreationError,
    NotFoundError,
    NucleusAPIError,
)
from .job import AsyncJob
from .logger import logger
from .model import Model
from .model_run import ModelRun
from .modelci import ModelCI
from .payload_constructor import (
    construct_annotation_payload,
    construct_append_payload,
    construct_box_predictions_payload,
    construct_model_creation_payload,
    construct_segmentation_payload,
)
from .prediction import (
    BoxPrediction,
    CategoryPrediction,
    CuboidPrediction,
    PolygonPrediction,
    SegmentationPrediction,
)
from .retry_strategy import RetryStrategy
from .scene import Frame, LidarScene
from .slice import Slice
from .upload_response import UploadResponse

# pylint: disable=E1101
# TODO: refactor to reduce this file to under 1000 lines.
# pylint: disable=C0302


__version__ = pkg_resources.get_distribution("scale-nucleus").version


class NucleusClient:
    """Client to interact with the Nucleus API via Python SDK.

    Parameters:
        api_key: Follow `this guide <https://scale.com/docs/account#section-api-keys>`_
          to retrieve your API keys.
        use_notebook: Whether the client is being used in a notebook (toggles tqdm
          style). Default is ``False``.
        endpoint: Base URL of the API. Default is Nucleus's current production API.
    """

    def __init__(
        self,
        api_key: str,
        use_notebook: bool = False,
        endpoint: str = None,
    ):
        self.api_key = api_key
        self.tqdm_bar = tqdm.tqdm
        if endpoint is None:
            self.endpoint = os.environ.get(
                "NUCLEUS_ENDPOINT", NUCLEUS_ENDPOINT
            )
        else:
            self.endpoint = endpoint
        self._use_notebook = use_notebook
        if use_notebook:
            self.tqdm_bar = tqdm_notebook.tqdm
        self._connection = Connection(self.api_key, self.endpoint)

        self.modelci = ModelCI(self.api_key, self.endpoint)

    def __repr__(self):
        return f"NucleusClient(api_key='{self.api_key}', use_notebook={self._use_notebook}, endpoint='{self.endpoint}')"

    def __eq__(self, other):
        if self.api_key == other.api_key:
            if self._use_notebook == other._use_notebook:
                return True
        return False

    @property
    def datasets(self) -> List[Dataset]:
        """List all Datasets

        Returns:
            List of all datasets accessible to user
        """
        response = self.make_request({}, "dataset/details", requests.get)
        dataset_details = pydantic.parse_obj_as(List[DatasetDetails], response)
        return [
            Dataset(d.id, client=self, name=d.name) for d in dataset_details
        ]

    @property
    def models(self) -> List[Model]:
        # TODO: implement for Dataset, scoped just to associated models
        """Fetches all of your Nucleus models.

        Returns:
            List[:class:`Model`]: List of models associated with the client API key.
        """
        model_objects = self.make_request({}, "models/", requests.get)

        return [
            Model(
                model_id=model["id"],
                name=model["name"],
                reference_id=model["ref_id"],
                metadata=model["metadata"] or None,
                client=self,
            )
            for model in model_objects["models"]
        ]

    @property
    def jobs(
        self,
    ) -> List[AsyncJob]:
        """Lists all jobs, see NucleusClinet.list_jobs(...) for advanced options

        Returns:
            List of all AsyncJobs
        """
        return self.list_jobs()

    @deprecated(msg="Use the NucleusClient.models property in the future.")
    def list_models(self) -> List[Model]:
        return self.models

    @deprecated(msg="Use the NucleusClient.datasets property in the future.")
    def list_datasets(self) -> Dict[str, Union[str, List[str]]]:
        return self.make_request({}, "dataset/", requests.get)

    def list_jobs(
        self, show_completed=None, date_limit=None
    ) -> List[AsyncJob]:
        """Fetches all of your running jobs in Nucleus.

        Returns:
            List[:class:`AsyncJob`]: List of running asynchronous jobs
            associated with the client API key.
        """
        # TODO: What type is date_limit? Use pydantic ...
        payload = {show_completed: show_completed, date_limit: date_limit}
        job_objects = self.make_request(payload, "jobs/", requests.get)
        return [
            AsyncJob(
                job_id=job[JOB_ID_KEY],
                job_last_known_status=job[JOB_LAST_KNOWN_STATUS_KEY],
                job_type=job[JOB_TYPE_KEY],
                job_creation_time=job[JOB_CREATION_TIME_KEY],
                client=self,
            )
            for job in job_objects
        ]

    @deprecated(msg="Prefer using Dataset.items")
    def get_dataset_items(self, dataset_id) -> List[DatasetItem]:
        dataset = self.get_dataset(dataset_id)
        return dataset.items

    def get_dataset(self, dataset_id: str) -> Dataset:
        """Fetches a dataset by its ID.

        Parameters:
            dataset_id: The ID of the dataset to fetch.

        Returns:
            :class:`Dataset`: The Nucleus dataset as an object.
        """
        return Dataset(dataset_id, self)

    def get_model(self, model_id: str) -> Model:
        """Fetches a model by its ID.

        Parameters:
            model_id: Nucleus-generated model ID (starts with ``prj_``). This can
              be retrieved via :meth:`list_models` or a Nucleus dashboard URL.

        Returns:
            :class:`Model`: The Nucleus model as an object.
        """
        payload = self.make_request(
            payload={},
            route=f"model/{model_id}",
            requests_command=requests.get,
        )
        return Model.from_json(payload=payload, client=self)

    @deprecated(
        "Model runs have been deprecated and will be removed. Use a Model instead"
    )
    def get_model_run(self, model_run_id: str, dataset_id: str) -> ModelRun:
        return ModelRun(model_run_id, dataset_id, self)

    @deprecated(
        "Model runs have been deprecated and will be removed. Use a Model instead"
    )
    def delete_model_run(self, model_run_id: str):
        return self.make_request(
            {}, f"modelRun/{model_run_id}", requests.delete
        )

    def create_dataset_from_project(
        self, project_id: str, last_n_tasks: int = None, name: str = None
    ) -> Dataset:
        """Create a new dataset from an existing Scale or Rapid project.

        If you already have Annotation, SegmentAnnotation, VideoAnnotation,
        Categorization, PolygonAnnotation, ImageAnnotation, DocumentTranscription,
        LidarLinking, LidarAnnotation, or VideoboxAnnotation projects with Scale,
        use this endpoint to import your project directly into Nucleus.

        This endpoint is asynchronous because there can be delays when the
        number of tasks is larger than 1000. As a result, the endpoint returns
        an instance of :class:`AsyncJob`.

        Parameters:
            project_id: The ID of the Scale/Rapid project (retrievable from URL).
            last_n_tasks: If supplied, only pull in this number of the most recent
              tasks. By default the endpoint will pull in all eligible tasks.
            name: The name for your new Nucleus dataset. By default the endpoint
              will use the project's name.

        Returns:
            :class:`Dataset`: The newly created Nucleus dataset as an object.
        """
        payload = {"project_id": project_id}
        if last_n_tasks:
            payload["last_n_tasks"] = str(last_n_tasks)
        if name:
            payload["name"] = name
        response = self.make_request(payload, "dataset/create_from_project")
        return Dataset(response[DATASET_ID_KEY], self)

    def create_dataset(
        self,
        name: str,
        is_scene: bool = False,
        item_metadata_schema: Optional[Dict] = None,
        annotation_metadata_schema: Optional[Dict] = None,
    ) -> Dataset:
        """
        Creates a new, empty dataset.

        Make sure that the dataset is created for the data type you would like to support.
        Be aware to set the `is_scene` correctly.

        Parameters:
            name: A human-readable name for the dataset.
            is_scene: Boolean specifying if the dataset type. This value is immutable.
                     `False` will allow users to uplaod :class:`DatasetItems<DatasetItem>`s.
                     `True` will allow users to upload :class:`Scenes<LidarScene>`s.
            item_metadata_schema: Dict defining item-level metadata schema. See below.
            annotation_metadata_schema: Dict defining annotation-level metadata schema.

                Metadata schemas must be structured as follows::

                    {
                        "field_name": {
                            "type": "category" | "number" | "text"
                            "choices": List[str] | None
                            "description": str | None
                        },
                        ...
                    }

        Returns:
            :class:`Dataset`: The newly created Nucleus dataset as an object.
        """
        warnings.warn(
            "The default create_dataset('dataset_name', ...) method without the is_scene parameter will be deprecated soon in favor of providing the is_scene parameter explicitly. "
            "Please make sure to create a dataset with either create_dataset('dataset_name', is_scene=True, ...) to upload "
            "DatasetItems or create_dataset('dataset_name', is_scene=False, ...) to upload "
            "LidarScenes.",
            DeprecationWarning,
        )
        response = self.make_request(
            {
                NAME_KEY: name,
                DATASET_IS_SCENE_KEY: is_scene,
                ANNOTATION_METADATA_SCHEMA_KEY: annotation_metadata_schema,
                ITEM_METADATA_SCHEMA_KEY: item_metadata_schema,
            },
            "dataset/create",
        )
        return Dataset(response[DATASET_ID_KEY], self)

    def delete_dataset(self, dataset_id: str) -> dict:
        """
        Deletes a dataset by ID.

        All items, annotations, and predictions associated with the dataset will
        be deleted as well.

        Parameters:
            dataset_id: The ID of the dataset to delete.

        Returns:
            Payload to indicate deletion invocation.
        """
        return self.make_request({}, f"dataset/{dataset_id}", requests.delete)

    @deprecated("Use Dataset.delete_item instead.")
    def delete_dataset_item(self, dataset_id: str, reference_id) -> dict:
        dataset = self.get_dataset(dataset_id)
        return dataset.delete_item(reference_id)

    @deprecated("Use Dataset.append instead.")
    def populate_dataset(
        self,
        dataset_id: str,
        dataset_items: List[DatasetItem],
        batch_size: int = 20,
        update: bool = False,
    ):
        dataset = self.get_dataset(dataset_id)
        return dataset.append(
            dataset_items, batch_size=batch_size, update=update
        )

    def annotate_dataset(
        self,
        dataset_id: str,
        annotations: Sequence[
            Union[
                BoxAnnotation,
                PolygonAnnotation,
                CuboidAnnotation,
                CategoryAnnotation,
                MultiCategoryAnnotation,
                SegmentationAnnotation,
            ]
        ],
        update: bool,
        batch_size: int = 5000,
    ) -> Dict[str, object]:
        # TODO: deprecate in favor of Dataset.annotate invocation

        # Split payload into segmentations and Box/Polygon
        segmentations = [
            ann
            for ann in annotations
            if isinstance(ann, SegmentationAnnotation)
        ]
        other_annotations = [
            ann
            for ann in annotations
            if not isinstance(ann, SegmentationAnnotation)
        ]

        batches = [
            other_annotations[i : i + batch_size]
            for i in range(0, len(other_annotations), batch_size)
        ]

        semseg_batches = [
            segmentations[i : i + batch_size]
            for i in range(0, len(segmentations), batch_size)
        ]

        agg_response = {
            DATASET_ID_KEY: dataset_id,
            ANNOTATIONS_PROCESSED_KEY: 0,
            ANNOTATIONS_IGNORED_KEY: 0,
        }

        total_batches = len(batches) + len(semseg_batches)

        tqdm_batches = self.tqdm_bar(batches)

        with self.tqdm_bar(total=total_batches) as pbar:
            for batch in tqdm_batches:
                payload = construct_annotation_payload(batch, update)
                response = self.make_request(
                    payload, f"dataset/{dataset_id}/annotate"
                )
                pbar.update(1)
                if STATUS_CODE_KEY in response:
                    agg_response[ERRORS_KEY] = response
                else:
                    agg_response[ANNOTATIONS_PROCESSED_KEY] += response[
                        ANNOTATIONS_PROCESSED_KEY
                    ]
                    agg_response[ANNOTATIONS_IGNORED_KEY] += response[
                        ANNOTATIONS_IGNORED_KEY
                    ]

            for s_batch in semseg_batches:
                payload = construct_segmentation_payload(s_batch, update)
                response = self.make_request(
                    payload, f"dataset/{dataset_id}/annotate_segmentation"
                )
                pbar.update(1)
                if STATUS_CODE_KEY in response:
                    agg_response[ERRORS_KEY] = response
                else:
                    agg_response[ANNOTATIONS_PROCESSED_KEY] += response[
                        ANNOTATIONS_PROCESSED_KEY
                    ]
                    agg_response[ANNOTATIONS_IGNORED_KEY] += response[
                        ANNOTATIONS_IGNORED_KEY
                    ]

        return agg_response

    @deprecated(msg="Use Dataset.ingest_tasks instead")
    def ingest_tasks(self, dataset_id: str, payload: dict):
        dataset = self.get_dataset(dataset_id)
        return dataset.ingest_tasks(payload["tasks"])

    @deprecated(msg="Use client.create_model instead.")
    def add_model(
        self, name: str, reference_id: str, metadata: Optional[Dict] = None
    ) -> Model:
        return self.create_model(name, reference_id, metadata)

    def create_model(
        self, name: str, reference_id: str, metadata: Optional[Dict] = None
    ) -> Model:
        """Adds a :class:`Model` to Nucleus.

        Parameters:
            name: A human-readable name for the model.
            reference_id: Unique, user-controlled ID for the model. This can be
              used, for example, to link to an external storage of models which
              may have its own id scheme.
            metadata: An arbitrary dictionary of additional data about this model
              that can be stored and retrieved. For example, you can store information
              about the hyperparameters used in training this model.

        Returns:
            :class:`Model`: The newly created model as an object.
        """
        response = self.make_request(
            construct_model_creation_payload(name, reference_id, metadata),
            "models/add",
        )
        model_id = response.get("model_id", None)
        if not model_id:
            raise ModelCreationError(response.get("error"))

        return Model(model_id, name, reference_id, metadata, self)

    @deprecated(
        "Model runs have been deprecated and will be removed. Use a Model instead"
    )
    def create_model_run(self, dataset_id: str, payload: dict) -> ModelRun:
        response = self.make_request(
            payload, f"dataset/{dataset_id}/modelRun/create"
        )
        if response.get(STATUS_CODE_KEY, None):
            raise ModelRunCreationError(response.get("error"))

        return ModelRun(
            response[MODEL_RUN_ID_KEY], dataset_id=dataset_id, client=self
        )

    @deprecated("Use Dataset.upload_predictions instead.")
    def predict(
        self,
        annotations: List[
            Union[
                BoxPrediction,
                PolygonPrediction,
                CuboidPrediction,
                SegmentationPrediction,
                CategoryPrediction,
            ]
        ],
        model_run_id: Optional[str] = None,
        model_id: Optional[str] = None,
        dataset_id: Optional[str] = None,
        update: bool = False,
        batch_size: int = 5000,
    ):
        if model_run_id is not None:
            assert model_id is None and dataset_id is None
            endpoint = f"modelRun/{model_run_id}/predict"
        else:
            assert (
                model_id is not None and dataset_id is not None
            ), "Model ID and dataset ID are required if not using model run id."
            endpoint = (
                f"dataset/{dataset_id}/model/{model_id}/uploadPredictions"
            )
        segmentations = [
            ann
            for ann in annotations
            if isinstance(ann, SegmentationPrediction)
        ]

        other_predictions = [
            ann
            for ann in annotations
            if not isinstance(ann, SegmentationPrediction)
        ]

        s_batches = [
            segmentations[i : i + batch_size]
            for i in range(0, len(segmentations), batch_size)
        ]

        batches = [
            other_predictions[i : i + batch_size]
            for i in range(0, len(other_predictions), batch_size)
        ]

        errors = []
        predictions_processed = 0
        predictions_ignored = 0

        tqdm_batches = self.tqdm_bar(batches)

        for batch in tqdm_batches:
            batch_payload = construct_box_predictions_payload(
                batch,
                update,
            )
            response = self.make_request(batch_payload, endpoint)
            if STATUS_CODE_KEY in response:
                errors.append(response)
            else:
                predictions_processed += response[PREDICTIONS_PROCESSED_KEY]
                predictions_ignored += response[PREDICTIONS_IGNORED_KEY]

        for s_batch in s_batches:
            payload = construct_segmentation_payload(s_batch, update)
            response = self.make_request(payload, endpoint)
            # pbar.update(1)
            if STATUS_CODE_KEY in response:
                errors.append(response)
            else:
                predictions_processed += response[PREDICTIONS_PROCESSED_KEY]
                predictions_ignored += response[PREDICTIONS_IGNORED_KEY]

        return {
            MODEL_RUN_ID_KEY: model_run_id,
            PREDICTIONS_PROCESSED_KEY: predictions_processed,
            PREDICTIONS_IGNORED_KEY: predictions_ignored,
            ERRORS_KEY: errors,
        }

    @deprecated(
        "Model runs have been deprecated and will be removed. Use a Model instead."
    )
    def commit_model_run(
        self, model_run_id: str, payload: Optional[dict] = None
    ):
        # TODO: deprecate ModelRun. this should be renamed to calculate_evaluation_metrics
        #   or completely removed in favor of Model class methods
        if payload is None:
            payload = {}
        return self.make_request(payload, f"modelRun/{model_run_id}/commit")

    @deprecated(msg="Prefer calling Dataset.info() directly.")
    def dataset_info(self, dataset_id: str):
        dataset = self.get_dataset(dataset_id)
        return dataset.info()

    @deprecated(
        "Model runs have been deprecated and will be removed. Use a Model instead."
    )
    def model_run_info(self, model_run_id: str):
        # TODO: deprecate ModelRun
        return self.make_request(
            {}, f"modelRun/{model_run_id}/info", requests.get
        )

    @deprecated("Prefer calling Dataset.refloc instead.")
    @sanitize_string_args
    def dataitem_ref_id(self, dataset_id: str, reference_id: str):
        # TODO: deprecate in favor of Dataset.refloc invocation
        return self.make_request(
            {}, f"dataset/{dataset_id}/refloc/{reference_id}", requests.get
        )

    @deprecated("Prefer calling Dataset.predictions_refloc instead.")
    @sanitize_string_args
    def predictions_ref_id(self, model_run_id: str, ref_id: str):
        # TODO: deprecate ModelRun
        return self.make_request(
            {}, f"modelRun/{model_run_id}/refloc/{ref_id}", requests.get
        )

    @deprecated("Prefer calling Dataset.iloc instead.")
    def dataitem_iloc(self, dataset_id: str, i: int):
        # TODO: deprecate in favor of Dataset.iloc invocation
        return self.make_request(
            {}, f"dataset/{dataset_id}/iloc/{i}", requests.get
        )

    @deprecated("Prefer calling Dataset.predictions_iloc instead.")
    def predictions_iloc(self, model_run_id: str, i: int):
        # TODO: deprecate ModelRun
        return self.make_request(
            {}, f"modelRun/{model_run_id}/iloc/{i}", requests.get
        )

    @deprecated("Prefer calling Dataset.loc instead.")
    def dataitem_loc(self, dataset_id: str, dataset_item_id: str):
        # TODO: deprecate in favor of Dataset.loc invocation
        return self.make_request(
            {}, f"dataset/{dataset_id}/loc/{dataset_item_id}", requests.get
        )

    @deprecated("Prefer calling Dataset.predictions_loc instead.")
    def predictions_loc(self, model_run_id: str, dataset_item_id: str):
        # TODO: deprecate ModelRun
        return self.make_request(
            {}, f"modelRun/{model_run_id}/loc/{dataset_item_id}", requests.get
        )

    @deprecated("Prefer calling Dataset.create_slice instead.")
    def create_slice(self, dataset_id: str, payload: dict) -> Slice:
        # TODO: deprecate in favor of Dataset.create_slice
        response = self.make_request(
            payload, f"dataset/{dataset_id}/create_slice"
        )
        return Slice(response[SLICE_ID_KEY], self)

    def get_slice(self, slice_id: str) -> Slice:
        # TODO: migrate to Dataset method and deprecate
        """Returns a slice object by Nucleus-generated ID.

        Parameters:
            slice_id: Nucleus-generated dataset ID (starts with ``slc_``). This can
              be retrieved via :meth:`Dataset.slices` or a Nucleus dashboard URL.

        Returns:
            :class:`Slice`: The Nucleus slice as an object.
        """
        return Slice(slice_id, self)

    def slice_info(self, slice_id: str) -> dict:
        # TODO: migrate to Slice method and deprecate
        response = self.make_request(
            {},
            f"slice/{slice_id}",
            requests_command=requests.get,
        )
        return response

    def delete_slice(self, slice_id: str) -> dict:
        # TODO: migrate to Dataset method and deprecate
        """Deletes slice from Nucleus.

        Parameters:
            slice_id: Nucleus-generated dataset ID (starts with ``slc_``). This can
              be retrieved via :meth:`Dataset.slices` or a Nucleus dashboard URL.

        Returns:
            Empty payload response.
        """
        response = self.make_request(
            {},
            f"slice/{slice_id}",
            requests_command=requests.delete,
        )
        return response

    @deprecated("Prefer calling Dataset.delete_annotations instead.")
    def delete_annotations(
        self, dataset_id: str, reference_ids: list = None, keep_history=False
    ) -> AsyncJob:
        dataset = self.get_dataset(dataset_id)
        return dataset.delete_annotations(reference_ids, keep_history)

    def append_to_slice(
        self,
        slice_id: str,
        reference_ids: List[str],
    ) -> dict:
        # TODO: migrate to Slice method and deprecate
        """Appends dataset items to an existing slice.

        Parameters:
            slice_id: Nucleus-generated dataset ID (starts with ``slc_``). This can
              be retrieved via :meth:`Dataset.slices` or a Nucleus dashboard URL.
            reference_ids: List of user-defined reference IDs of the dataset items
              to append to the slice.

        Returns:
            Empty payload response.
        """

        response = self.make_request(
            {REFERENCE_IDS_KEY: reference_ids}, f"slice/{slice_id}/append"
        )
        return response

    def list_autotags(self, dataset_id: str) -> List[dict]:
        # TODO: deprecate in favor of Dataset.list_autotags invocation
        response = self.make_request(
            {},
            f"{dataset_id}/list_autotags",
            requests_command=requests.get,
        )
        return response[AUTOTAGS_KEY] if AUTOTAGS_KEY in response else response

    def delete_autotag(self, autotag_id: str) -> dict:
        # TODO: migrate to Dataset method (use autotag name, not id) and deprecate
        """Deletes an autotag by ID.

        Parameters:
            autotag_id: Nucleus-generated autotag ID (starts with ``tag_``). This can
              be retrieved via :meth:`list_autotags` or a Nucleus dashboard URL.

        Returns:
            Empty payload response.
        """
        return self.make_request({}, f"autotag/{autotag_id}", requests.delete)

    def delete_model(self, model_id: str) -> dict:
        """Deletes a model by ID.

        Parameters:
            model_id: Nucleus-generated model ID (starts with ``prj_``). This can
              be retrieved via :meth:`list_models` or a Nucleus dashboard URL.

        Returns:
            Empty payload response.
        """
        response = self.make_request(
            {},
            f"model/{model_id}",
            requests_command=requests.delete,
        )
        return response

    @deprecated("Prefer calling Dataset.create_custom_index instead.")
    def create_custom_index(
        self, dataset_id: str, embeddings_urls: list, embedding_dim: int
    ):
        # TODO: deprecate in favor of Dataset.create_custom_index invocation
        return self.make_request(
            {
                EMBEDDINGS_URL_KEY: embeddings_urls,
                EMBEDDING_DIMENSION_KEY: embedding_dim,
            },
            f"indexing/{dataset_id}",
            requests_command=requests.post,
        )

    @deprecated("Prefer calling Dataset.delete_custom_index instead.")
    def delete_custom_index(self, dataset_id: str):
        # TODO: deprecate in favor of Dataset.delete_custom_index invocation
        return self.make_request(
            {},
            f"indexing/{dataset_id}",
            requests_command=requests.delete,
        )

    @deprecated("Prefer calling Dataset.set_continuous_indexing instead.")
    def set_continuous_indexing(self, dataset_id: str, enable: bool = True):
        # TODO: deprecate in favor of Dataset.set_continuous_indexing invocation
        return self.make_request(
            {INDEX_CONTINUOUS_ENABLE_KEY: enable},
            f"indexing/{dataset_id}/setContinuous",
            requests_command=requests.post,
        )

    @deprecated("Prefer calling Dataset.create_image_index instead.")
    def create_image_index(self, dataset_id: str):
        # TODO: deprecate in favor of Dataset.create_image_index invocation
        return self.make_request(
            {},
            f"indexing/{dataset_id}/internal/image",
            requests_command=requests.post,
        )

    @deprecated("Prefer calling Dataset.create_object_index instead.")
    def create_object_index(
        self, dataset_id: str, model_run_id: str, gt_only: bool
    ):
        # TODO: deprecate in favor of Dataset.create_object_index invocation
        payload: Dict[str, Union[str, bool]] = {}
        if model_run_id:
            payload["model_run_id"] = model_run_id
        elif gt_only:
            payload["ingest_gt_only"] = True
        return self.make_request(
            payload,
            f"indexing/{dataset_id}/internal/object",
            requests_command=requests.post,
        )

    # TODO: Fix return type, can be a list as well. Brings on a lot of mypy errors ...
    def make_request(
        self,
        payload: Optional[dict],
        route: str,
        requests_command=requests.post,
    ) -> dict:
        """Makes a request to a Nucleus API endpoint.

        Logs a warning if not successful.

        Parameters:
            payload: Given request payload.
            route: Route for the request.
            Requests command: ``requests.post``, ``requests.get``, or ``requests.delete``.

        Returns:
            Response payload as JSON dict.
        """
        if payload is None:
            payload = {}
        return self._connection.make_request(payload, route, requests_command)  # type: ignore

    def handle_bad_response(
        self,
        endpoint,
        requests_command,
        requests_response=None,
        aiohttp_response=None,
    ):
        self._connection.handle_bad_response(
            endpoint, requests_command, requests_response, aiohttp_response
        )<|MERGE_RESOLUTION|>--- conflicted
+++ resolved
@@ -35,11 +35,8 @@
 ]
 
 import os
-<<<<<<< HEAD
 import time
 import warnings
-=======
->>>>>>> 7335bdc5
 from typing import Dict, List, Optional, Sequence, Union
 
 import pkg_resources
