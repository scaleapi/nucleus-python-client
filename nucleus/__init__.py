--- conflicted
+++ resolved
@@ -124,15 +124,11 @@
         return self._make_request({}, "dataset/", requests.get)
 
     def get_dataset_items(self, dataset_id) -> List[DatasetItem]:
-<<<<<<< HEAD
-        response = self._make_request({}, f"dataset/{dataset_id}/datasetItems")
-=======
         """
         Gets all the dataset items inside your repo as a json blob.
         :return [ DatasetItem ]
         """
         response = self._make_request({}, f'dataset/{dataset_id}/datasetItems')
->>>>>>> 6b2d4d8b
         dataset_items = response.get("dataset_items", None)
         error = response.get("error", None)
         constructed_dataset_items = []
@@ -146,11 +142,6 @@
                 constructed_dataset_items.append(dataset_item)
         elif error:
             raise DatasetItemRetrievalError(message=error)
-<<<<<<< HEAD
-=======
-
-        return constructed_dataset_items
->>>>>>> 6b2d4d8b
 
         return constructed_dataset_items
 
@@ -260,15 +251,10 @@
             async_responses.extend(responses)
 
         for batch in tqdm_remote_batches:
-<<<<<<< HEAD
             payload = construct_append_payload(batch)
             responses = self._process_append_requests(
                 dataset_id, payload, batch_size, batch_size
             )
-=======
-            payload = construct_append_payload(batch, force=force)
-            responses = self._process_append_requests(dataset_id, payload, batch_size, batch_size)
->>>>>>> 6b2d4d8b
             async_responses.extend(responses)
 
         for response in async_responses:
