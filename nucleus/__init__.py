--- conflicted
+++ resolved
@@ -15,12 +15,8 @@
     "DatasetItemRetrievalError",
     "Frame",
     "LidarScene",
-<<<<<<< HEAD
     "LineAnnotation",
     "LinePrediction",
-=======
-    "VideoScene",
->>>>>>> eac724d4
     "Model",
     "ModelCreationError",
     # "MultiCategoryAnnotation", # coming soon!
@@ -36,6 +32,7 @@
     "SegmentationAnnotation",
     "SegmentationPrediction",
     "Slice",
+    "VideoScene",
 ]
 
 import os
