"""
Nucleus Python Library.

Data formats used:

_____________________________________________________________________________________________________

DatasetItem

image_url       |   str     |   The URL containing the image for the given row of data.\n
reference_id    |   str     |   An optional user-specified identifier to reference this given image.\n
metadata        |   dict    |   All of column definitions for this item.
                |           |   The keys should match the user-specified column names,
                |           |   and the corresponding values will populate the cell under the column.\n
_____________________________________________________________________________________________________


Box2DGeometry:

x               |   float   |   The distance, in pixels, between the left border of the bounding box
                |           |   and the left border of the image.\n
y               |   float   |   The distance, in pixels, between the top border of the bounding box
                |           |   and the top border of the image.\n
width	        |   float   |   The width in pixels of the annotation.\n
height	        |   float   |   The height in pixels of the annotation.\n

Box2DAnnotation:

item_id         |   str     |   The internally-controlled item identifier to associate this annotation with.
                |           |   The reference_id field should be empty if this field is populated.\n
reference_id    |   str     |   The user-specified reference identifier to associate this annotation with.\n
                |           |   The item_id field should be empty if this field is populated.
label	        |   str     |	The label for this annotation (e.g. car, pedestrian, bicycle).\n
type	        |   str     |   The type of this annotation. It should always be the box string literal.\n
geometry        |   dict    |   Representation of the bounding box in the Box2DGeometry format.\n
metadata        |   dict    |   An arbitrary metadata blob for the annotation.\n

_____________________________________________________________________________________________________

Box2DDetection:

item_id         |   str     |   The internally-controlled item identifier to associate this annotation with.
                |           |   The reference_id field should be empty if this field is populated.\n
reference_id    |   str     |   The user-specified reference identifier to associate this annotation with.
                |           |   The item_id field should be empty if this field is populated.\n
label	        |   str     |	The label for this annotation (e.g. car, pedestrian, bicycle).\n
type	        |   str     |   The type of this annotation. It should always be the box string literal.\n
confidence      |   float   |   The optional confidence level of this annotation.
                |           |   It should be between 0 and 1 (inclusive).\n
geometry        |   dict    |   Representation of the bounding box in the Box2DGeometry format.\n
metadata        |   dict    |   An arbitrary metadata blob for the annotation.\n
"""

import json
import logging
import warnings
import os
from typing import List, Union, Dict, Callable, Any, Optional

import tqdm
import tqdm.notebook

import grequests
import requests
from requests.adapters import HTTPAdapter

# pylint: disable=E1101
from requests.packages.urllib3.util.retry import Retry

from .dataset import Dataset
from .dataset_item import DatasetItem
from .annotation import BoxAnnotation, PolygonAnnotation
from .prediction import BoxPrediction, PolygonPrediction
from .model_run import ModelRun
from .slice import Slice
from .upload_response import UploadResponse
from .payload_constructor import (
    construct_append_payload,
    construct_box_annotation_payload,
    construct_model_creation_payload,
    construct_box_predictions_payload,
)
from .constants import (
    NUCLEUS_ENDPOINT,
    ERRORS_KEY,
    ERROR_ITEMS,
    ERROR_PAYLOAD,
    ITEMS_KEY,
    ITEM_KEY,
    IMAGE_KEY,
    IMAGE_URL_KEY,
    DATASET_ID_KEY,
    MODEL_RUN_ID_KEY,
    DATASET_ITEM_ID_KEY,
    SLICE_ID_KEY,
    ANNOTATIONS_PROCESSED_KEY,
    PREDICTIONS_PROCESSED_KEY,
    STATUS_CODE_KEY,
    SUCCESS_STATUS_CODES,
    DATASET_NAME_KEY,
    DATASET_MODEL_RUNS_KEY,
    DATASET_SLICES_KEY,
    DATASET_LENGTH_KEY,
    NAME_KEY,
    ANNOTATIONS_KEY,
    AUTOTAGS_KEY,
)
from .model import Model
from .errors import (
    ModelCreationError,
    ModelRunCreationError,
    DatasetItemRetrievalError,
    NotFoundError,
)

logger = logging.getLogger(__name__)
logging.basicConfig()
logging.getLogger(requests.packages.urllib3.__package__).setLevel(
    logging.ERROR
)


class NucleusClient:
    """
    Nucleus client.
    """

    def __init__(self, api_key: str, use_notebook: bool = False):
        self.api_key = api_key
        self.tqdm_bar = tqdm.tqdm
        if use_notebook:
            self.tqdm_bar = tqdm.notebook.tqdm

    def list_models(self) -> List[str]:
        """
        Lists available models in your repo.
        :return: model_ids
        """
        # TODO implement API
        raise NotImplementedError

    def list_datasets(self) -> Dict[str, Union[str, List[str]]]:
        """
        Lists available datasets in your repo.
        :return: { datasets_ids }
        """
        return self._make_request({}, "dataset/", requests.get)

    def get_dataset_items(self, dataset_id) -> List[DatasetItem]:
        """
        Gets all the dataset items inside your repo as a json blob.
        :return [ DatasetItem ]
        """
        response = self._make_request(
            {}, f"dataset/{dataset_id}/datasetItems", requests.get
        )
        dataset_items = response.get("dataset_items", None)
        error = response.get("error", None)
        constructed_dataset_items = []
        if dataset_items:
            for item in dataset_items:
                image_url = item.get("original_image_url")
                metadata = item.get("metadata", None)
                item_id = item.get("id", None)
                ref_id = item.get("ref_id", None)
                dataset_item = DatasetItem(
                    image_url, ref_id, item_id, metadata
                )
                constructed_dataset_items.append(dataset_item)
        elif error:
            raise DatasetItemRetrievalError(message=error)

        return constructed_dataset_items

    def get_dataset(self, dataset_id: str) -> Dataset:
        """
        Fetches a dataset for given id
        :param dataset_id: internally controlled dataset_id
        :return: dataset
        """
        return Dataset(dataset_id, self)

    def get_model_run(self, model_run_id: str) -> ModelRun:
        """
        Fetches a model_run for given id
        :param model_run_id: internally controlled model_run_id
        :return: model_run
        """
        return ModelRun(model_run_id, self)

    def delete_model_run(self, model_run_id: str):
        """
        Fetches a model_run for given id
        :param model_run_id: internally controlled model_run_id
        :return: model_run
        """
        return self._make_request(
            {}, f"modelRun/{model_run_id}", requests.delete
        )

    def create_dataset_from_project(
        self, project_id: str, last_n_tasks: int = None, name: str = None
    ) -> Dataset:
        """
        Creates a new dataset based on payload params:
        name -- A human-readable name of the dataset.
        Returns a response with internal id and name for a new dataset.
        :param payload: { "name": str }
        :return: new Dataset object
        """
        payload = {"project_id": project_id}
        if last_n_tasks:
            payload["last_n_tasks"] = str(last_n_tasks)
        if name:
            payload["name"] = name
        response = self._make_request(payload, "dataset/create_from_project")
        return Dataset(response[DATASET_ID_KEY], self)

    def create_dataset(self, name: str) -> Dataset:
        """
        Creates a new dataset based on payload params:
        name -- A human-readable name of the dataset.
        Returns a response with internal id and name for a new dataset.
        :param payload: { "name": str }
        :return: new Dataset object
        """
        response = self._make_request({NAME_KEY: name}, "dataset/create")
        return Dataset(response[DATASET_ID_KEY], self)

    def delete_dataset(self, dataset_id: str) -> dict:
        """
        Deletes a private dataset based on datasetId.
        Returns an empty payload where response status `200` indicates
        the dataset has been successfully deleted.
        :param payload: { "name": str }
        :return: { "dataset_id": str, "name": str }
        """
        return self._make_request({}, f"dataset/{dataset_id}", requests.delete)

    def delete_dataset_item(
        self, dataset_id: str, item_id: str = None, reference_id: str = None
    ) -> dict:
        """
        Deletes a private dataset based on datasetId.
        Returns an empty payload where response status `200` indicates
        the dataset has been successfully deleted.
        :param payload: { "name": str }
        :return: { "dataset_id": str, "name": str }
        """
        if item_id:
            return self._make_request(
                {}, f"dataset/{dataset_id}/{item_id}", requests.delete
            )
        else:  # Assume reference_id is provided
            return self._make_request(
                {},
                f"dataset/{dataset_id}/refloc/{reference_id}",
                requests.delete,
            )

    def populate_dataset(
        self,
        dataset_id: str,
        dataset_items: List[DatasetItem],
        batch_size: int = 100,
        force: bool = False,
    ):
        """
        Appends images to a dataset with given dataset_id.
        Overwrites images on collision if forced.
        :param dataset_id: id of a dataset
        :param payload: { "items": List[DatasetItem], "force": bool }
        :param local: flag if images are stored locally
        :param batch_size: size of the batch for long payload
        :return:
        {
            "dataset_id: str,
            "new_items": int,
            "updated_items": int,
            "ignored_items": int,
            "upload_errors": int
        }
        """
        local_items = []
        remote_items = []

        # Check local files exist before sending requests
        for item in dataset_items:
            if item.local:
                if not item.local_file_exists():
                    raise NotFoundError()
                local_items.append(item)
            else:
                remote_items.append(item)

        local_batches = [
            local_items[i : i + batch_size]
            for i in range(0, len(local_items), batch_size)
        ]

        remote_batches = [
            remote_items[i : i + batch_size]
            for i in range(0, len(remote_items), batch_size)
        ]

        agg_response = UploadResponse(json={DATASET_ID_KEY: dataset_id})

        tqdm_local_batches = self.tqdm_bar(local_batches)

        tqdm_remote_batches = self.tqdm_bar(remote_batches)

        async_responses: List[Any] = []

        for batch in tqdm_local_batches:
            payload = construct_append_payload(batch)
            responses = self._process_append_requests_local(
                dataset_id, payload
            )
            async_responses.extend(responses)

        for batch in tqdm_remote_batches:
            payload = construct_append_payload(batch)
            responses = self._process_append_requests(
                dataset_id, payload, batch_size, batch_size
            )
            async_responses.extend(responses)

        for response in async_responses:
            agg_response.update_response(response.json())

        return agg_response

    def _process_append_requests_local(
        self,
        dataset_id: str,
        payload: dict,
        local_batch_size: int = 10,
        size: int = 10,
    ):
        def error(batch_items: dict) -> UploadResponse:
            return UploadResponse(
                {
                    DATASET_ID_KEY: dataset_id,
                    ERROR_ITEMS: len(batch_items),
                    ERROR_PAYLOAD: batch_items,
                }
            )

        def exception_handler(request, exception):
            logger.error(exception)

        def preprocess_payload(batch):
            request_payload = [
                (ITEMS_KEY, (None, json.dumps(batch), "application/json"))
            ]
            for item in batch:
                image = open(item.get(IMAGE_URL_KEY), "rb")
                img_name = os.path.basename(image.name)
                img_type = (
                    f"image/{os.path.splitext(image.name)[1].strip('.')}"
                )
                request_payload.append(
                    (IMAGE_KEY, (img_name, image, img_type))
                )
            return request_payload

        items = payload[ITEMS_KEY]
        responses: List[Any] = []
        request_payloads = []
        payload_items = []
        for i in range(0, len(items), local_batch_size):
            batch = items[i : i + local_batch_size]
            batch_payload = preprocess_payload(batch)
            request_payloads.append(batch_payload)
            payload_items.append(batch)

        async_requests = [
            self._make_grequest(
                payload,
                f"dataset/{dataset_id}/append",
                local=True,
            )
            for payload in request_payloads
        ]

        async_responses = grequests.map(
            async_requests,
            exception_handler=exception_handler,
            size=size,
        )

        def close_files(request_items):
            for item in request_items:
                # file buffer in location [1][1]
                if item[0] == IMAGE_KEY:
                    item[1][1].close()

        # don't forget to close all open files
        for p in request_payloads:
            close_files(p)
        # [close_files(p) for p in request_payloads]

        # response object will be None if an error occurred
        async_responses = [
            response
            if (response and response.status_code == 200)
            else error(request_items)
            for response, request_items in zip(async_responses, payload_items)
        ]
        responses.extend(async_responses)

        return responses

    def _process_append_requests(
        self,
        dataset_id: str,
        payload: dict,
        batch_size: int = 20,
        size: int = 10,
    ):
        def default_error(payload: dict) -> UploadResponse:
            return UploadResponse(
                {
                    DATASET_ID_KEY: dataset_id,
                    ERROR_ITEMS: len(payload[ITEMS_KEY]),
                    ERROR_PAYLOAD: payload[ITEMS_KEY],
                }
            )

        def exception_handler(request, exception):
            logger.error(exception)

        items = payload[ITEMS_KEY]
        payloads = [
            # batch_size images per request
            {ITEMS_KEY: items[i : i + batch_size]}
            for i in range(0, len(items), batch_size)
        ]

        async_requests = [
            self._make_grequest(
                payload,
                f"dataset/{dataset_id}/append",
                local=False,
            )
            for payload in payloads
        ]

        async_responses = grequests.map(
            async_requests, exception_handler=exception_handler, size=size
        )

        async_responses = [
            response
            if (response and response.status_code == 200)
            else default_error(payload)
            for response, payload in zip(async_responses, payloads)
        ]

        return async_responses

    def annotate_dataset(
        self,
        dataset_id: str,
        annotations: List[DatasetItem],
        batch_size: int = 100,
    ):
        """
        Uploads ground truth annotations for a given dataset.
        :param dataset_id: id of the dataset
        :param annotations: List[DatasetItem]
        :return: {"dataset_id: str, "annotations_processed": int}
        """

        batches = [
            annotations[i : i + batch_size]
            for i in range(0, len(annotations), batch_size)
        ]

        agg_response = {
            DATASET_ID_KEY: dataset_id,
            ANNOTATIONS_PROCESSED_KEY: 0,
        }

        tqdm_batches = self.tqdm_bar(batches)

        for batch in tqdm_batches:
            payload = construct_box_annotation_payload(batch)
            response = self._make_request(
                payload, f"dataset/{dataset_id}/annotate"
            )
            if STATUS_CODE_KEY in response:
                agg_response[ERRORS_KEY] = response
            else:
                agg_response[ANNOTATIONS_PROCESSED_KEY] += response[
                    ANNOTATIONS_PROCESSED_KEY
                ]

        return agg_response

    def ingest_tasks(self, dataset_id: str, payload: dict):
        """
        If you already submitted tasks to Scale for annotation this endpoint ingests your completed tasks
        annotated by Scale into your Nucleus Dataset.
        Right now we support ingestion from Videobox Annotation and 2D Box Annotation projects.
        :param payload: {"tasks" : List[task_ids]}
        :param dataset_id: id of the dataset
        :return: {"ingested_tasks": int, "ignored_tasks": int, "pending_tasks": int}
        """
        return self._make_request(
            payload, f"dataset/{dataset_id}/ingest_tasks"
        )

    def add_model(
        self, name: str, reference_id: str, metadata: Optional[Dict] = None
    ) -> Model:
        """
        Adds a model info to your repo based on payload params:
        name -- A human-readable name of the model project.
        reference_id -- An optional user-specified identifier to reference this given model.
        metadata -- An arbitrary metadata blob for the model.
        :param name: A human-readable name of the model project.
        :param reference_id: An user-specified identifier to reference this given model.
        :param metadata: An optional arbitrary metadata blob for the model.
        :return: { "model_id": str }
        """
        response = self._make_request(
            construct_model_creation_payload(name, reference_id, metadata),
            "models/add",
        )
        model_id = response.get("model_id", None)
        if not model_id:
            raise ModelCreationError(response.get("error"))

        return Model(model_id, name, reference_id, metadata, self)

    def create_model_run(self, dataset_id: str, payload: dict) -> ModelRun:
        """
        Creates model run for dataset_id based on the given parameters specified in the payload:

        'reference_id' -- The user-specified reference identifier to associate with the model.
                        The 'model_id' field should be empty if this field is populated.

        'model_id' -- The internally-controlled identifier of the model.
                    The 'reference_id' field should be empty if this field is populated.

        'name' -- An optional name for the model run.

        'metadata' -- An arbitrary metadata blob for the current run.

        :param
        dataset_id: id of the dataset
        payload:
        {
            "reference_id": str,
            "model_id": str,
            "name": Optional[str],
            "metadata": Optional[Dict[str, Any]],
        }
        :return: new ModelRun object
        """
        response = self._make_request(
            payload, f"dataset/{dataset_id}/modelRun/create"
        )
        if response.get(STATUS_CODE_KEY, None):
            raise ModelRunCreationError(response.get("error"))

        return ModelRun(response[MODEL_RUN_ID_KEY], self)

    def predict(
        self,
        model_run_id: str,
        payload: Dict[str, List[Union[BoxPrediction, PolygonPrediction]]],
        batch_size: int = 100,
    ):
        """
        Uploads model outputs as predictions for a model_run. Returns info about the upload.
        :param payload:
        {
            "annotations": List[Box2DPrediction],
        }
        :return:
        {
            "dataset_id": str,
            "model_run_id": str,
            "annotations_processed: int,
        }
        """
        predictions: List[Union[BoxPrediction, PolygonPrediction]] = payload[
            ANNOTATIONS_KEY
        ]
        batches = [
            predictions[i : i + batch_size]
            for i in range(0, len(predictions), batch_size)
        ]

        agg_response = {
            MODEL_RUN_ID_KEY: model_run_id,
            PREDICTIONS_PROCESSED_KEY: 0,
        }

        tqdm_batches = self.tqdm_bar(batches)

        for batch in tqdm_batches:
            batch_payload = {ANNOTATIONS_KEY: batch}
            response = self._make_request(
                batch_payload, f"modelRun/{model_run_id}/predict"
            )
            if STATUS_CODE_KEY in response:
                agg_response[ERRORS_KEY] = response
            else:
                agg_response[PREDICTIONS_PROCESSED_KEY] += response[
                    PREDICTIONS_PROCESSED_KEY
                ]

        return agg_response
        # return self._make_request(payload, f"modelRun/{model_run_id}/predict")

    def commit_model_run(
        self, model_run_id: str, payload: Optional[dict] = None
    ):
        """
        Commits the model run. Starts matching algorithm defined by payload.
        class_agnostic -- A flag to specify if matching algorithm should be class-agnostic or not.
                          Default value: True

        allowed_label_matches -- An optional list of AllowedMatch objects to specify allowed matches
                                 for ground truth and model predictions.
                                 If specified, 'class_agnostic' flag is assumed to be False

        Type 'AllowedMatch':
        {
            ground_truth_label: string,       # A label for ground truth annotation.
            model_prediction_label: string,   # A label for model prediction that can be matched with
                                              # corresponding ground truth label.
        }

        payload:
        {
            "class_agnostic": boolean,
            "allowed_label_matches": List[AllowedMatch],
        }

        :return: {"model_run_id": str}
        """
        if payload is None:
            payload = {}
        return self._make_request(payload, f"modelRun/{model_run_id}/commit")

    def dataset_info(self, dataset_id: str):
        """
        Returns information about existing dataset
        :param dataset_id: dataset id
        :return: dictionary of the form
            {
                'name': str,
                'length': int,
                'model_run_ids': List[str],
                'slice_ids': List[str]
            }
        """
        return self._make_request(
            {}, f"dataset/{dataset_id}/info", requests.get
        )

    def model_run_info(self, model_run_id: str):
        """
        provides information about a Model Run with given model_run_id:
        model_id -- Model Id corresponding to the run
        name -- A human-readable name of the model project.
        status -- Status of the Model Run.
        metadata -- An arbitrary metadata blob specified for the run.
        :return:
        {
            "model_id": str,
            "name": str,
            "status": str,
            "metadata": Dict[str, Any],
        }
        """
        return self._make_request(
            {}, f"modelRun/{model_run_id}/info", requests.get
        )

    def dataitem_ref_id(self, dataset_id: str, reference_id: str):
        """
        :param dataset_id: internally controlled dataset id
        :param reference_id: reference_id of a dataset_item
        :return:
        """
        return self._make_request(
            {}, f"dataset/{dataset_id}/refloc/{reference_id}", requests.get
        )

    def predictions_ref_id(self, model_run_id: str, ref_id: str):
        """
        Returns Model Run info For Dataset Item by model_run_id and item reference_id.
        :param model_run_id: id of the model run.
        :param reference_id: reference_id of a dataset item.
        :return:
        {
            "annotations": List[Box2DPrediction],
        }
        """
        return self._make_request(
            {}, f"modelRun/{model_run_id}/refloc/{ref_id}", requests.get
        )

    def dataitem_iloc(self, dataset_id: str, i: int):
        """
        Returns Dataset Item info by dataset_id and absolute number of the dataset item.
        :param dataset_id:  internally controlled dataset id
        :param i: absolute number of the dataset_item
        :return:
        """
        return self._make_request(
            {}, f"dataset/{dataset_id}/iloc/{i}", requests.get
        )

    def predictions_iloc(self, model_run_id: str, i: int):
        """
        Returns Model Run Info For Dataset Item by model_run_id and absolute number of an item.
        :param model_run_id: id of the model run.
        :param i: absolute number of Dataset Item for a dataset corresponding to the model run.
        :return:
        {
            "annotations": List[Box2DPrediction],
        }
        """
        return self._make_request(
            {}, f"modelRun/{model_run_id}/iloc/{i}", requests.get
        )

    def dataitem_loc(self, dataset_id: str, dataset_item_id: str):
        """
        Returns Dataset Item Info By dataset_item_id and dataset_id
        :param dataset_id: internally controlled id for the dataset.
        :param dataset_item_id: internally controlled id for the dataset item.
        :return:
        {
            "item": DatasetItem,
            "annotations": List[Box2DAnnotation],
        }
        """
        return self._make_request(
            {}, f"dataset/{dataset_id}/loc/{dataset_item_id}", requests.get
        )

    def predictions_loc(self, model_run_id: str, dataset_item_id: str):
        """
        Returns Model Run Info For Dataset Item by its id.
        :param model_run_id: id of the model run.
        :param dataset_item_id: dataset_item_id of a dataset item.
        :return:
        {
            "annotations": List[Box2DPrediction],
        }
        """
        return self._make_request(
            {}, f"modelRun/{model_run_id}/loc/{dataset_item_id}", requests.get
        )

    def create_slice(self, dataset_id: str, payload: dict) -> Slice:
        """
        Creates a slice from items already present in a dataset.
        The caller must exclusively use either datasetItemIds or reference_ids
        as a means of identifying items in the dataset.

        "name" -- The human-readable name of the slice.

        "dataset_item_ids" -- An optional list of dataset item ids for the items in the slice

        "reference_ids" -- An optional list of user-specified identifier for the items in the slice

        :param
        dataset_id: id of the dataset
        payload:
        {
            "name": str,
            "dataset_item_ids": List[str],
            "reference_ids": List[str],
        }
        :return: new Slice object
        """
        response = self._make_request(
            payload, f"dataset/{dataset_id}/create_slice"
        )
        return Slice(response[SLICE_ID_KEY], self)

    def get_slice(self, slice_id: str) -> Slice:
        """
        Returns a slice object by specified id.

        :param
        slice_id: id of the slice
        :return: a Slice object
        """
        return Slice(slice_id, self)

    def slice_info(
        self, slice_id: str, id_type: str = DATASET_ITEM_ID_KEY
    ) -> dict:
        """
        This endpoint provides information about specified slice.

        :param
        slice_id: id of the slice
        id_type: the type of IDs you want in response (either "reference_id" or "dataset_item_id")
        to identify the DatasetItems

        :return:
        {
            "name": str,
            "dataset_id": str,
            "dataset_item_ids": List[str],
        }
        """
        response = self._make_request(
            {},
            f"slice/{slice_id}?idType={id_type}",
            requests_command=requests.get,
        )
        return response

    def delete_slice(self, slice_id: str) -> dict:
        """
        This endpoint deletes specified slice.

        :param
        slice_id: id of the slice

        :return:
        {}
        """
        response = self._make_request(
            {},
            f"slice/{slice_id}",
            requests_command=requests.delete,
        )
        return response

<<<<<<< HEAD
    def list_autotags(self, dataset_id: str) -> List[str]:
        """
        Fetches a list of autotags for a given dataset id
        :param dataset_id: internally controlled dataset_id
        :return: List[str] representing autotag_ids
        """
        response = self._make_request(
            {},
            f"{dataset_id}/list_autotags",
            requests_command=requests.get,
        )
        return response[AUTOTAGS_KEY] if AUTOTAGS_KEY in response else response
=======
    def delete_model(self, model_id: str) -> dict:
        """
        This endpoint deletes the specified model, along with all
        associated model_runs.

        :param
        model_id: id of the model_run to delete.

        :return:
        {}
        """
        response = self._make_request(
            {},
            f"model/{model_id}",
            requests_command=requests.delete,
        )
        return response
>>>>>>> f45727c7

    def _make_grequest(
        self,
        payload: dict,
        route: str,
        session=None,
        requests_command: Callable = grequests.post,
        local=True,
    ):
        """
        makes a grequest to Nucleus endpoint
        :param payload: file dict for multipart-formdata
        :param route: route for the request
        :param session: requests.session
        :param requests_command: grequests.post, grequests.get, grequests.delete
        :return: An async grequest object
        """
        adapter = HTTPAdapter(max_retries=Retry(total=3))
        sess = requests.Session()
        sess.mount("https://", adapter)
        sess.mount("http://", adapter)

        endpoint = f"{NUCLEUS_ENDPOINT}/{route}"
        logger.info("Posting to %s", endpoint)

        if local:
            post = requests_command(
                endpoint,
                session=sess,
                files=payload,
                auth=(self.api_key, ""),
            )
        else:
            post = requests_command(
                endpoint,
                session=sess,
                json=payload,
                headers={"Content-Type": "application/json"},
                auth=(self.api_key, ""),
            )
        return post

    def _make_request_raw(
        self, payload: dict, route: str, requests_command=requests.post
    ) -> dict:
        """
        Makes a request to Nucleus endpoint. This method returns the raw
        requests.Response object which is useful for unit testing.

        :param payload: given payload
        :param route: route for the request
        :param requests_command: requests.post, requests.get, requests.delete
        :return: response
        """
        endpoint = f"{NUCLEUS_ENDPOINT}/{route}"
        logger.info("Posting to %s", endpoint)

        response = requests_command(
            endpoint,
            json=payload,
            headers={"Content-Type": "application/json"},
            auth=(self.api_key, ""),
        )
        logger.info("API request has response code %s", response.status_code)

        return response

    def _make_request(
        self, payload: dict, route: str, requests_command=requests.post
    ) -> dict:
        """
        Makes a request to Nucleus endpoint and logs a warning if not
        successful.

        :param payload: given payload
        :param route: route for the request
        :param requests_command: requests.post, requests.get, requests.delete
        :return: response JSON
        """
        response = self._make_request_raw(payload, route, requests_command)

        if response.status_code not in SUCCESS_STATUS_CODES:
            logger.warning(response)

        return (
            response.json()
        )  # TODO: this line fails if response has code == 404<|MERGE_RESOLUTION|>--- conflicted
+++ resolved
@@ -839,7 +839,6 @@
         )
         return response
 
-<<<<<<< HEAD
     def list_autotags(self, dataset_id: str) -> List[str]:
         """
         Fetches a list of autotags for a given dataset id
@@ -852,7 +851,7 @@
             requests_command=requests.get,
         )
         return response[AUTOTAGS_KEY] if AUTOTAGS_KEY in response else response
-=======
+
     def delete_model(self, model_id: str) -> dict:
         """
         This endpoint deletes the specified model, along with all
@@ -870,7 +869,6 @@
             requests_command=requests.delete,
         )
         return response
->>>>>>> f45727c7
 
     def _make_grequest(
         self,
