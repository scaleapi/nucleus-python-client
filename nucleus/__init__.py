"""Nucleus Python SDK. """

__all__ = [
    "AsyncJob",
    "BoxAnnotation",
    "BoxPrediction",
    "CameraParams",
    "CategoryAnnotation",
    "CategoryPrediction",
    "CuboidAnnotation",
    "CuboidPrediction",
    "Dataset",
    "DatasetInfo",
    "DatasetItem",
    "DatasetItemRetrievalError",
    "Frame",
    "Frame",
    "LidarScene",
    "LidarScene",
    "Model",
    "ModelCreationError",
    # "MultiCategoryAnnotation", # coming soon!
    "NotFoundError",
    "NucleusAPIError",
    "NucleusClient",
    "Point",
    "Point3D",
    "PolygonAnnotation",
    "PolygonPrediction",
    "Quaternion",
    "Segment",
    "SegmentationAnnotation",
    "SegmentationPrediction",
    "Slice",
]

import os
import warnings
from typing import Dict, List, Optional, Sequence, Union

import pkg_resources
import pydantic
import requests
import tqdm
import tqdm.notebook as tqdm_notebook

from nucleus.url_utils import sanitize_string_args

from .annotation import (
    BoxAnnotation,
    CategoryAnnotation,
    CuboidAnnotation,
    MultiCategoryAnnotation,
    Point,
    Point3D,
    PolygonAnnotation,
    Segment,
    SegmentationAnnotation,
)
from .connection import Connection
from .constants import (
    ANNOTATION_METADATA_SCHEMA_KEY,
    ANNOTATIONS_IGNORED_KEY,
    ANNOTATIONS_PROCESSED_KEY,
    AUTOTAGS_KEY,
    DATASET_ID_KEY,
    DATASET_IS_SCENE_KEY,
    DEFAULT_NETWORK_TIMEOUT_SEC,
    EMBEDDING_DIMENSION_KEY,
    EMBEDDINGS_URL_KEY,
    ERROR_ITEMS,
    ERROR_PAYLOAD,
    ERRORS_KEY,
    IMAGE_KEY,
    IMAGE_URL_KEY,
    INDEX_CONTINUOUS_ENABLE_KEY,
    ITEM_METADATA_SCHEMA_KEY,
    ITEMS_KEY,
    JOB_CREATION_TIME_KEY,
    JOB_ID_KEY,
    JOB_LAST_KNOWN_STATUS_KEY,
    JOB_TYPE_KEY,
    KEEP_HISTORY_KEY,
    MESSAGE_KEY,
    MODEL_RUN_ID_KEY,
    NAME_KEY,
    NUCLEUS_ENDPOINT,
    PREDICTIONS_IGNORED_KEY,
    PREDICTIONS_PROCESSED_KEY,
    REFERENCE_IDS_KEY,
    SLICE_ID_KEY,
    STATUS_CODE_KEY,
    UPDATE_KEY,
)
from .data_transfer_object.dataset_details import DatasetDetails
from .data_transfer_object.dataset_info import DatasetInfo
from .dataset import Dataset
from .dataset_item import CameraParams, DatasetItem, Quaternion
from .deprecation_warning import deprecated
from .errors import (
    DatasetItemRetrievalError,
    ModelCreationError,
    ModelRunCreationError,
    NoAPIKey,
    NotFoundError,
    NucleusAPIError,
)
from .job import AsyncJob
from .logger import logger
from .model import Model
from .model_run import ModelRun
from .modelci import ModelCI
from .payload_constructor import (
    construct_annotation_payload,
    construct_append_payload,
    construct_box_predictions_payload,
    construct_model_creation_payload,
    construct_segmentation_payload,
)
from .prediction import (
    BoxPrediction,
    CategoryPrediction,
    CuboidPrediction,
    PolygonPrediction,
    SegmentationPrediction,
)
from .retry_strategy import RetryStrategy
from .scene import Frame, LidarScene
from .slice import Slice
from .upload_response import UploadResponse

# pylint: disable=E1101
# TODO: refactor to reduce this file to under 1000 lines.
# pylint: disable=C0302


__version__ = pkg_resources.get_distribution("scale-nucleus").version


class NucleusClient:
    """Client to interact with the Nucleus API via Python SDK.

    Parameters:
        api_key: Follow `this guide <https://scale.com/docs/account#section-api-keys>`_
          to retrieve your API keys.
        use_notebook: Whether the client is being used in a notebook (toggles tqdm
          style). Default is ``False``.
        endpoint: Base URL of the API. Default is Nucleus's current production API.
    """

    def __init__(
        self,
        api_key: Optional[str] = None,
        use_notebook: bool = False,
        endpoint: str = None,
    ):
        self.api_key = self._set_api_key(api_key)
        self.tqdm_bar = tqdm.tqdm
        if endpoint is None:
            self.endpoint = os.environ.get(
                "NUCLEUS_ENDPOINT", NUCLEUS_ENDPOINT
            )
        else:
            self.endpoint = endpoint
        self._use_notebook = use_notebook
        if use_notebook:
            self.tqdm_bar = tqdm_notebook.tqdm
        self._connection = Connection(self.api_key, self.endpoint)
        self.modelci = ModelCI(self.api_key, self.endpoint)

    def __repr__(self):
        return f"NucleusClient(api_key='{self.api_key}', use_notebook={self._use_notebook}, endpoint='{self.endpoint}')"

    def __eq__(self, other):
        if self.api_key == other.api_key:
            if self._use_notebook == other._use_notebook:
                return True
        return False

    @property
    def datasets(self) -> List[Dataset]:
        """List all Datasets

        Returns:
            List of all datasets accessible to user
        """
        response = self.make_request({}, "dataset/details", requests.get)
        dataset_details = pydantic.parse_obj_as(List[DatasetDetails], response)
        return [
            Dataset(d.id, client=self, name=d.name) for d in dataset_details
        ]

    @property
    def models(self) -> List[Model]:
        # TODO: implement for Dataset, scoped just to associated models
        """Fetches all of your Nucleus models.

        Returns:
            List[:class:`Model`]: List of models associated with the client API key.
        """
        model_objects = self.make_request({}, "models/", requests.get)

        return [
            Model(
                model_id=model["id"],
                name=model["name"],
                reference_id=model["ref_id"],
                metadata=model["metadata"] or None,
                client=self,
            )
            for model in model_objects["models"]
        ]

    @property
    def jobs(
        self,
    ) -> List[AsyncJob]:
        """Lists all jobs, see NucleusClinet.list_jobs(...) for advanced options

        Returns:
            List of all AsyncJobs
        """
        return self.list_jobs()

    @deprecated(msg="Use the NucleusClient.models property in the future.")
    def list_models(self) -> List[Model]:
        return self.models

    @deprecated(msg="Use the NucleusClient.datasets property in the future.")
    def list_datasets(self) -> Dict[str, Union[str, List[str]]]:
        return self.make_request({}, "dataset/", requests.get)

    def list_jobs(
        self, show_completed=None, date_limit=None
    ) -> List[AsyncJob]:
        """Fetches all of your running jobs in Nucleus.

        Parameters:
            show_completed: Whether to fetch completed and errored jobs or just
              running jobs. Default behavior is False.
            date_limit: Only fetch jobs that were started after this date. Default
              behavior is 2 weeks prior to the current date.

        Returns:
            List[:class:`AsyncJob`]: List of running asynchronous jobs
            associated with the client API key.
        """
        # TODO: What type is date_limit? Use pydantic ...
        payload = {show_completed: show_completed, date_limit: date_limit}
        job_objects = self.make_request(payload, "jobs/", requests.get)
        return [
            AsyncJob(
                job_id=job[JOB_ID_KEY],
                job_last_known_status=job[JOB_LAST_KNOWN_STATUS_KEY],
                job_type=job[JOB_TYPE_KEY],
                job_creation_time=job[JOB_CREATION_TIME_KEY],
                client=self,
            )
            for job in job_objects
        ]

    @deprecated(msg="Prefer using Dataset.items")
    def get_dataset_items(self, dataset_id) -> List[DatasetItem]:
        dataset = self.get_dataset(dataset_id)
        return dataset.items

    def get_dataset(self, dataset_id: str) -> Dataset:
        """Fetches a dataset by its ID.

        Parameters:
            dataset_id: The ID of the dataset to fetch.

        Returns:
            :class:`Dataset`: The Nucleus dataset as an object.
        """
        return Dataset(dataset_id, self)

    def get_job(self, job_id: str) -> AsyncJob:
        """Fetches a dataset by its ID.

        Parameters:
            job_id: The ID of the dataset to fetch.

        Returns:
            :class:`AsyncJob`: The Nucleus async job as an object.
        """
        payload = self.make_request(
            payload={},
            route=f"job/{job_id}/info",
            requests_command=requests.get,
        )
        return AsyncJob.from_json(payload=payload, client=self)

    def get_model(self, model_id: str) -> Model:
        """Fetches a model by its ID.

        Parameters:
            model_id: Nucleus-generated model ID (starts with ``prj_``). This can
              be retrieved via :meth:`list_models` or a Nucleus dashboard URL.

        Returns:
            :class:`Model`: The Nucleus model as an object.
        """
        payload = self.make_request(
            payload={},
            route=f"model/{model_id}",
            requests_command=requests.get,
        )
        return Model.from_json(payload=payload, client=self)

    @deprecated(
        "Model runs have been deprecated and will be removed. Use a Model instead"
    )
    def get_model_run(self, model_run_id: str, dataset_id: str) -> ModelRun:
        return ModelRun(model_run_id, dataset_id, self)

    @deprecated(
        "Model runs have been deprecated and will be removed. Use a Model instead"
    )
    def delete_model_run(self, model_run_id: str):
        return self.make_request(
            {}, f"modelRun/{model_run_id}", requests.delete
        )

    def create_dataset_from_project(
        self, project_id: str, last_n_tasks: int = None, name: str = None
    ) -> Dataset:
        """Create a new dataset from an existing Scale or Rapid project.

        If you already have Annotation, SegmentAnnotation, VideoAnnotation,
        Categorization, PolygonAnnotation, ImageAnnotation, DocumentTranscription,
        LidarLinking, LidarAnnotation, or VideoboxAnnotation projects with Scale,
        use this endpoint to import your project directly into Nucleus.

        This endpoint is asynchronous because there can be delays when the
        number of tasks is larger than 1000. As a result, the endpoint returns
        an instance of :class:`AsyncJob`.

        Parameters:
            project_id: The ID of the Scale/Rapid project (retrievable from URL).
            last_n_tasks: If supplied, only pull in this number of the most recent
              tasks. By default the endpoint will pull in all eligible tasks.
            name: The name for your new Nucleus dataset. By default the endpoint
              will use the project's name.

        Returns:
            :class:`Dataset`: The newly created Nucleus dataset as an object.
        """
        payload = {"project_id": project_id}
        if last_n_tasks:
            payload["last_n_tasks"] = str(last_n_tasks)
        if name:
            payload["name"] = name
        response = self.make_request(payload, "dataset/create_from_project")
        return Dataset(response[DATASET_ID_KEY], self)

    def create_dataset(
        self,
        name: str,
        is_scene: Optional[bool] = None,
        item_metadata_schema: Optional[Dict] = None,
        annotation_metadata_schema: Optional[Dict] = None,
    ) -> Dataset:
        """
        Creates a new, empty dataset.

        Make sure that the dataset is created for the data type you would like to support.
        Be sure to set the ``is_scene`` parameter correctly.

        Parameters:
            name: A human-readable name for the dataset.
            is_scene: Whether the dataset contains strictly :class:`scenes
              <LidarScene>` or :class:`items <DatasetItem>`. This value is immutable.
              Default is False (dataset of items).
            item_metadata_schema: Dict defining item-level metadata schema. See below.
            annotation_metadata_schema: Dict defining annotation-level metadata schema.

                Metadata schemas must be structured as follows::

                    {
                        "field_name": {
                            "type": "category" | "number" | "text"
                            "choices": List[str] | None
                            "description": str | None
                        },
                        ...
                    }

        Returns:
            :class:`Dataset`: The newly created Nucleus dataset as an object.
        """
<<<<<<< HEAD
        if is_scene is None:
            warnings.warn(
                "The default create_dataset('dataset_name', ...) method without the is_scene parameter will be "
                "deprecated soon in favor of providing the is_scene parameter explicitly. "
                "Please make sure to create a dataset with either create_dataset('dataset_name', is_scene=False, ...) "
                "to upload DatasetItems or create_dataset('dataset_name', is_scene=True, ...) to upload LidarScenes.",
                DeprecationWarning,
            )
=======
        warnings.warn(
            "The default create_dataset('dataset_name', ...) method without the is_scene parameter will be deprecated soon in favor of providing the is_scene parameter explicitly. "
            "Please make sure to create a dataset with either create_dataset('dataset_name', is_scene=False, ...) to upload "
            "DatasetItems or create_dataset('dataset_name', is_scene=True, ...) to upload "
            "LidarScenes.",
            DeprecationWarning,
        )
>>>>>>> 72e245f5
        response = self.make_request(
            {
                NAME_KEY: name,
                DATASET_IS_SCENE_KEY: is_scene,
                ANNOTATION_METADATA_SCHEMA_KEY: annotation_metadata_schema,
                ITEM_METADATA_SCHEMA_KEY: item_metadata_schema,
            },
            "dataset/create",
        )
        return Dataset(response[DATASET_ID_KEY], self)

    def delete_dataset(self, dataset_id: str) -> dict:
        """
        Deletes a dataset by ID.

        All items, annotations, and predictions associated with the dataset will
        be deleted as well.

        Parameters:
            dataset_id: The ID of the dataset to delete.

        Returns:
            Payload to indicate deletion invocation.
        """
        return self.make_request({}, f"dataset/{dataset_id}", requests.delete)

    @deprecated("Use Dataset.delete_item instead.")
    def delete_dataset_item(self, dataset_id: str, reference_id) -> dict:
        dataset = self.get_dataset(dataset_id)
        return dataset.delete_item(reference_id)

    @deprecated("Use Dataset.append instead.")
    def populate_dataset(
        self,
        dataset_id: str,
        dataset_items: List[DatasetItem],
        batch_size: int = 20,
        update: bool = False,
    ):
        dataset = self.get_dataset(dataset_id)
        return dataset.append(
            dataset_items, batch_size=batch_size, update=update
        )

    def annotate_dataset(
        self,
        dataset_id: str,
        annotations: Sequence[
            Union[
                BoxAnnotation,
                PolygonAnnotation,
                CuboidAnnotation,
                CategoryAnnotation,
                MultiCategoryAnnotation,
                SegmentationAnnotation,
            ]
        ],
        update: bool,
        batch_size: int = 5000,
    ) -> Dict[str, object]:
        # TODO: deprecate in favor of Dataset.annotate invocation

        # Split payload into segmentations and Box/Polygon
        segmentations = [
            ann
            for ann in annotations
            if isinstance(ann, SegmentationAnnotation)
        ]
        other_annotations = [
            ann
            for ann in annotations
            if not isinstance(ann, SegmentationAnnotation)
        ]

        batches = [
            other_annotations[i : i + batch_size]
            for i in range(0, len(other_annotations), batch_size)
        ]

        semseg_batches = [
            segmentations[i : i + batch_size]
            for i in range(0, len(segmentations), batch_size)
        ]

        agg_response = {
            DATASET_ID_KEY: dataset_id,
            ANNOTATIONS_PROCESSED_KEY: 0,
            ANNOTATIONS_IGNORED_KEY: 0,
            ERRORS_KEY: [],
        }

        total_batches = len(batches) + len(semseg_batches)

        tqdm_batches = self.tqdm_bar(batches)

        with self.tqdm_bar(total=total_batches) as pbar:
            for batch in tqdm_batches:
                payload = construct_annotation_payload(batch, update)
                response = self.make_request(
                    payload, f"dataset/{dataset_id}/annotate"
                )
                pbar.update(1)
                if STATUS_CODE_KEY in response:
                    agg_response[ERRORS_KEY] = response
                else:
                    agg_response[ANNOTATIONS_PROCESSED_KEY] += response[
                        ANNOTATIONS_PROCESSED_KEY
                    ]
                    agg_response[ANNOTATIONS_IGNORED_KEY] += response[
                        ANNOTATIONS_IGNORED_KEY
                    ]
                    agg_response[ERRORS_KEY] += response[ERRORS_KEY]

            for s_batch in semseg_batches:
                payload = construct_segmentation_payload(s_batch, update)
                response = self.make_request(
                    payload, f"dataset/{dataset_id}/annotate_segmentation"
                )
                pbar.update(1)
                if STATUS_CODE_KEY in response:
                    agg_response[ERRORS_KEY] = response
                else:
                    agg_response[ANNOTATIONS_PROCESSED_KEY] += response[
                        ANNOTATIONS_PROCESSED_KEY
                    ]
                    agg_response[ANNOTATIONS_IGNORED_KEY] += response[
                        ANNOTATIONS_IGNORED_KEY
                    ]

        return agg_response

    @deprecated(msg="Use Dataset.ingest_tasks instead")
    def ingest_tasks(self, dataset_id: str, payload: dict):
        dataset = self.get_dataset(dataset_id)
        return dataset.ingest_tasks(payload["tasks"])

    @deprecated(msg="Use client.create_model instead.")
    def add_model(
        self, name: str, reference_id: str, metadata: Optional[Dict] = None
    ) -> Model:
        return self.create_model(name, reference_id, metadata)

    def create_model(
        self, name: str, reference_id: str, metadata: Optional[Dict] = None
    ) -> Model:
        """Adds a :class:`Model` to Nucleus.

        Parameters:
            name: A human-readable name for the model.
            reference_id: Unique, user-controlled ID for the model. This can be
              used, for example, to link to an external storage of models which
              may have its own id scheme.
            metadata: An arbitrary dictionary of additional data about this model
              that can be stored and retrieved. For example, you can store information
              about the hyperparameters used in training this model.

        Returns:
            :class:`Model`: The newly created model as an object.
        """
        response = self.make_request(
            construct_model_creation_payload(name, reference_id, metadata),
            "models/add",
        )
        model_id = response.get("model_id", None)
        if not model_id:
            raise ModelCreationError(response.get("error"))

        return Model(model_id, name, reference_id, metadata, self)

    @deprecated(
        "Model runs have been deprecated and will be removed. Use a Model instead"
    )
    def create_model_run(self, dataset_id: str, payload: dict) -> ModelRun:
        response = self.make_request(
            payload, f"dataset/{dataset_id}/modelRun/create"
        )
        if response.get(STATUS_CODE_KEY, None):
            raise ModelRunCreationError(response.get("error"))

        return ModelRun(
            response[MODEL_RUN_ID_KEY], dataset_id=dataset_id, client=self
        )

    @deprecated("Use Dataset.upload_predictions instead.")
    def predict(
        self,
        annotations: List[
            Union[
                BoxPrediction,
                PolygonPrediction,
                CuboidPrediction,
                SegmentationPrediction,
                CategoryPrediction,
            ]
        ],
        model_run_id: Optional[str] = None,
        model_id: Optional[str] = None,
        dataset_id: Optional[str] = None,
        update: bool = False,
        batch_size: int = 5000,
    ):
        if model_run_id is not None:
            assert model_id is None and dataset_id is None
            endpoint = f"modelRun/{model_run_id}/predict"
        else:
            assert (
                model_id is not None and dataset_id is not None
            ), "Model ID and dataset ID are required if not using model run id."
            endpoint = (
                f"dataset/{dataset_id}/model/{model_id}/uploadPredictions"
            )
        segmentations = [
            ann
            for ann in annotations
            if isinstance(ann, SegmentationPrediction)
        ]

        other_predictions = [
            ann
            for ann in annotations
            if not isinstance(ann, SegmentationPrediction)
        ]

        s_batches = [
            segmentations[i : i + batch_size]
            for i in range(0, len(segmentations), batch_size)
        ]

        batches = [
            other_predictions[i : i + batch_size]
            for i in range(0, len(other_predictions), batch_size)
        ]

        errors = []
        predictions_processed = 0
        predictions_ignored = 0

        tqdm_batches = self.tqdm_bar(batches)

        for batch in tqdm_batches:
            batch_payload = construct_box_predictions_payload(
                batch,
                update,
            )
            response = self.make_request(batch_payload, endpoint)
            if STATUS_CODE_KEY in response:
                errors.append(response)
            else:
                predictions_processed += response[PREDICTIONS_PROCESSED_KEY]
                predictions_ignored += response[PREDICTIONS_IGNORED_KEY]
                if ERRORS_KEY in response:
                    errors += response[ERRORS_KEY]

        for s_batch in s_batches:
            payload = construct_segmentation_payload(s_batch, update)
            response = self.make_request(payload, endpoint)
            # pbar.update(1)
            if STATUS_CODE_KEY in response:
                errors.append(response)
            else:
                predictions_processed += response[PREDICTIONS_PROCESSED_KEY]
                predictions_ignored += response[PREDICTIONS_IGNORED_KEY]

        return {
            MODEL_RUN_ID_KEY: model_run_id,
            PREDICTIONS_PROCESSED_KEY: predictions_processed,
            PREDICTIONS_IGNORED_KEY: predictions_ignored,
            ERRORS_KEY: errors,
        }

    @deprecated(
        "Model runs have been deprecated and will be removed. Use a Model instead."
    )
    def commit_model_run(
        self, model_run_id: str, payload: Optional[dict] = None
    ):
        # TODO: deprecate ModelRun. this should be renamed to calculate_evaluation_metrics
        #   or completely removed in favor of Model class methods
        if payload is None:
            payload = {}
        return self.make_request(payload, f"modelRun/{model_run_id}/commit")

    @deprecated(msg="Prefer calling Dataset.info() directly.")
    def dataset_info(self, dataset_id: str):
        dataset = self.get_dataset(dataset_id)
        return dataset.info()

    @deprecated(
        "Model runs have been deprecated and will be removed. Use a Model instead."
    )
    def model_run_info(self, model_run_id: str):
        # TODO: deprecate ModelRun
        return self.make_request(
            {}, f"modelRun/{model_run_id}/info", requests.get
        )

    @deprecated("Prefer calling Dataset.refloc instead.")
    @sanitize_string_args
    def dataitem_ref_id(self, dataset_id: str, reference_id: str):
        # TODO: deprecate in favor of Dataset.refloc invocation
        return self.make_request(
            {}, f"dataset/{dataset_id}/refloc/{reference_id}", requests.get
        )

    @deprecated("Prefer calling Dataset.predictions_refloc instead.")
    @sanitize_string_args
    def predictions_ref_id(
        self, model_run_id: str, ref_id: str, dataset_id: Optional[str] = None
    ):
        if dataset_id:
            raise RuntimeError(
                "Need to pass a dataset id. Or use Dataset.predictions_refloc."
            )
        # TODO: deprecate ModelRun
        m_run = self.get_model_run(model_run_id, dataset_id)
        return m_run.refloc(ref_id)

    @deprecated("Prefer calling Dataset.iloc instead.")
    def dataitem_iloc(self, dataset_id: str, i: int):
        # TODO: deprecate in favor of Dataset.iloc invocation
        return self.make_request(
            {}, f"dataset/{dataset_id}/iloc/{i}", requests.get
        )

    @deprecated("Prefer calling Dataset.predictions_iloc instead.")
    def predictions_iloc(self, model_run_id: str, i: int):
        # TODO: deprecate ModelRun
        return self.make_request(
            {}, f"modelRun/{model_run_id}/iloc/{i}", requests.get
        )

    @deprecated("Prefer calling Dataset.loc instead.")
    def dataitem_loc(self, dataset_id: str, dataset_item_id: str):
        # TODO: deprecate in favor of Dataset.loc invocation
        return self.make_request(
            {}, f"dataset/{dataset_id}/loc/{dataset_item_id}", requests.get
        )

    @deprecated("Prefer calling Dataset.predictions_loc instead.")
    def predictions_loc(self, model_run_id: str, dataset_item_id: str):
        # TODO: deprecate ModelRun
        return self.make_request(
            {}, f"modelRun/{model_run_id}/loc/{dataset_item_id}", requests.get
        )

    @deprecated("Prefer calling Dataset.create_slice instead.")
    def create_slice(self, dataset_id: str, payload: dict) -> Slice:
        # TODO: deprecate in favor of Dataset.create_slice
        dataset = self.get_dataset(dataset_id)
        return dataset.create_slice(payload["name"], payload["reference_ids"])

    def get_slice(self, slice_id: str) -> Slice:
        # TODO: migrate to Dataset method and deprecate
        """Returns a slice object by Nucleus-generated ID.

        Parameters:
            slice_id: Nucleus-generated dataset ID (starts with ``slc_``). This can
              be retrieved via :meth:`Dataset.slices` or a Nucleus dashboard URL.

        Returns:
            :class:`Slice`: The Nucleus slice as an object.
        """
        return Slice(slice_id, self)

    @deprecated("Prefer calling Slice.info instead.")
    def slice_info(self, slice_id: str) -> dict:
        # TODO: deprecate in favor of Slice.info
        response = self.make_request(
            {},
            f"slice/{slice_id}",
            requests_command=requests.get,
        )
        return response

    def delete_slice(self, slice_id: str) -> dict:
        # TODO: migrate to Dataset method and deprecate
        """Deletes slice from Nucleus.

        Parameters:
            slice_id: Nucleus-generated dataset ID (starts with ``slc_``). This can
              be retrieved via :meth:`Dataset.slices` or a Nucleus dashboard URL.

        Returns:
            Empty payload response.
        """
        response = self.make_request(
            {},
            f"slice/{slice_id}",
            requests_command=requests.delete,
        )
        return response

    @deprecated("Prefer calling Dataset.delete_annotations instead.")
    def delete_annotations(
        self, dataset_id: str, reference_ids: list = None, keep_history=False
    ) -> AsyncJob:
        dataset = self.get_dataset(dataset_id)
        return dataset.delete_annotations(reference_ids, keep_history)

    def append_to_slice(
        self,
        slice_id: str,
        reference_ids: List[str],
    ) -> dict:
        # TODO: migrate to Slice method and deprecate
        """Appends dataset items to an existing slice.

        Parameters:
            slice_id: Nucleus-generated dataset ID (starts with ``slc_``). This can
              be retrieved via :meth:`Dataset.slices` or a Nucleus dashboard URL.
            reference_ids: List of user-defined reference IDs of the dataset items
              to append to the slice.

        Returns:
            Empty payload response.
        """

        response = self.make_request(
            {REFERENCE_IDS_KEY: reference_ids}, f"slice/{slice_id}/append"
        )
        return response

    def list_autotags(self, dataset_id: str) -> List[dict]:
        # TODO: deprecate in favor of Dataset.list_autotags invocation
        response = self.make_request(
            {},
            f"{dataset_id}/list_autotags",
            requests_command=requests.get,
        )
        return response[AUTOTAGS_KEY] if AUTOTAGS_KEY in response else response

    def delete_autotag(self, autotag_id: str) -> dict:
        # TODO: migrate to Dataset method (use autotag name, not id) and deprecate
        """Deletes an autotag by ID.

        Parameters:
            autotag_id: Nucleus-generated autotag ID (starts with ``tag_``). This can
              be retrieved via :meth:`list_autotags` or a Nucleus dashboard URL.

        Returns:
            Empty payload response.
        """
        return self.make_request({}, f"autotag/{autotag_id}", requests.delete)

    def delete_model(self, model_id: str) -> dict:
        """Deletes a model by ID.

        Parameters:
            model_id: Nucleus-generated model ID (starts with ``prj_``). This can
              be retrieved via :meth:`list_models` or a Nucleus dashboard URL.

        Returns:
            Empty payload response.
        """
        response = self.make_request(
            {},
            f"model/{model_id}",
            requests_command=requests.delete,
        )
        return response

    @deprecated("Prefer calling Dataset.create_custom_index instead.")
    def create_custom_index(
        self, dataset_id: str, embeddings_urls: list, embedding_dim: int
    ):
        # TODO: deprecate in favor of Dataset.create_custom_index invocation
        dataset = self.get_dataset(dataset_id)
        return dataset.create_custom_index(
            embeddings_urls=embeddings_urls, embedding_dim=embedding_dim
        )

    @deprecated("Prefer calling Dataset.delete_custom_index instead.")
    def delete_custom_index(self, dataset_id: str):
        # TODO: deprecate in favor of Dataset.delete_custom_index invocation
        return self.make_request(
            {},
            f"indexing/{dataset_id}",
            requests_command=requests.delete,
        )

    @deprecated("Prefer calling Dataset.set_continuous_indexing instead.")
    def set_continuous_indexing(self, dataset_id: str, enable: bool = True):
        # TODO: deprecate in favor of Dataset.set_continuous_indexing invocation
        return self.make_request(
            {INDEX_CONTINUOUS_ENABLE_KEY: enable},
            f"indexing/{dataset_id}/setContinuous",
            requests_command=requests.post,
        )

    @deprecated("Prefer calling Dataset.create_image_index instead.")
    def create_image_index(self, dataset_id: str):
        # TODO: deprecate in favor of Dataset.create_image_index invocation
        return self.make_request(
            {},
            f"indexing/{dataset_id}/internal/image",
            requests_command=requests.post,
        )

    @deprecated("Prefer calling Dataset.create_object_index instead.")
    def create_object_index(
        self, dataset_id: str, model_run_id: str, gt_only: bool
    ):
        # TODO: deprecate in favor of Dataset.create_object_index invocation
        payload: Dict[str, Union[str, bool]] = {}
        if model_run_id:
            payload["model_run_id"] = model_run_id
        elif gt_only:
            payload["ingest_gt_only"] = True
        return self.make_request(
            payload,
            f"indexing/{dataset_id}/internal/object",
            requests_command=requests.post,
        )

    def delete(self, route: str):
        return self._connection.delete(route)

    def get(self, route: str):
        return self._connection.get(route)

    def post(self, payload: dict, route: str):
        return self._connection.post(payload, route)

    def put(self, payload: dict, route: str):
        return self._connection.put(payload, route)

    # TODO: Fix return type, can be a list as well. Brings on a lot of mypy errors ...
    def make_request(
        self,
        payload: Optional[dict],
        route: str,
        requests_command=requests.post,
    ) -> dict:
        """Makes a request to a Nucleus API endpoint.

        Logs a warning if not successful.

        Parameters:
            payload: Given request payload.
            route: Route for the request.
            Requests command: ``requests.post``, ``requests.get``, or ``requests.delete``.

        Returns:
            Response payload as JSON dict.
        """
        if payload is None:
            payload = {}
        if requests_command is requests.get:
            payload = None
        return self._connection.make_request(payload, route, requests_command)  # type: ignore

    def handle_bad_response(
        self,
        endpoint,
        requests_command,
        requests_response=None,
        aiohttp_response=None,
    ):
        self._connection.handle_bad_response(
            endpoint, requests_command, requests_response, aiohttp_response
        )

    def _set_api_key(self, api_key):
        """Fetch API key from environment variable NUCLEUS_API_KEY if not set"""
        api_key = (
            api_key if api_key else os.environ.get("NUCLEUS_API_KEY", None)
        )
        if api_key is None:
            raise NoAPIKey()

        return api_key<|MERGE_RESOLUTION|>--- conflicted
+++ resolved
@@ -389,7 +389,6 @@
         Returns:
             :class:`Dataset`: The newly created Nucleus dataset as an object.
         """
-<<<<<<< HEAD
         if is_scene is None:
             warnings.warn(
                 "The default create_dataset('dataset_name', ...) method without the is_scene parameter will be "
@@ -398,15 +397,6 @@
                 "to upload DatasetItems or create_dataset('dataset_name', is_scene=True, ...) to upload LidarScenes.",
                 DeprecationWarning,
             )
-=======
-        warnings.warn(
-            "The default create_dataset('dataset_name', ...) method without the is_scene parameter will be deprecated soon in favor of providing the is_scene parameter explicitly. "
-            "Please make sure to create a dataset with either create_dataset('dataset_name', is_scene=False, ...) to upload "
-            "DatasetItems or create_dataset('dataset_name', is_scene=True, ...) to upload "
-            "LidarScenes.",
-            DeprecationWarning,
-        )
->>>>>>> 72e245f5
         response = self.make_request(
             {
                 NAME_KEY: name,
